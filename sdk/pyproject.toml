[project]
authors = [
  {name = "mira-network", email = "sdk@mira.network"},
]
dependencies = [
  "pydantic>=2.10.4",
  "typing-extensions>=4.8.0",
  "requests>=2.32.3",
  "pytest-cov>=6.0.0",
  "pytest>=8.3.4",
  "pytest-asyncio>=0.25.0",
  "ruff>=0.9.3",
  "black>=25.1.0",
  "httpx>=0.28.1",
]

description = "Python SDK for Mira Network API"
license = {text = "MIT"}
name = "mira-network"
readme = "README.md"
<<<<<<< HEAD
requires-python = ">=3.9"
version = "0.1.6"
=======
requires-python = ">=3.9,<=3.14"
version = "0.1.8"
>>>>>>> 0afb66d1

[build-system]
build-backend = "pdm.backend"
requires = ["pdm-backend"]

[tool.pdm]
distribution = true

[dependency-groups]
test = [
  "pytest>=8.3.4",
  "pytest-asyncio>=0.25.0",
  "pytest-cov>=6.0.0",
]

[tool.pdm.scripts]
format = "ruff format ."
format-check = "ruff format . --check"
lint = "ruff check ."<|MERGE_RESOLUTION|>--- conflicted
+++ resolved
@@ -18,13 +18,9 @@
 license = {text = "MIT"}
 name = "mira-network"
 readme = "README.md"
-<<<<<<< HEAD
 requires-python = ">=3.9"
 version = "0.1.6"
-=======
-requires-python = ">=3.9,<=3.14"
-version = "0.1.8"
->>>>>>> 0afb66d1
+
 
 [build-system]
 build-backend = "pdm.backend"
