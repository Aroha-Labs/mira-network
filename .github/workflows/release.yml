--- conflicted
+++ resolved
@@ -532,140 +532,6 @@
       - name: Lint with Ruff
         run: pdm lint
 
-<<<<<<< HEAD
-  sonarqube-router:
-    needs: changes
-    if: needs.changes.outputs.router == 'true'
-    outputs:
-      quality_gate: ${{ steps.sonarqube-router.outputs.quality_gate || 'OK' }}
-
-    runs-on: ubuntu-latest
-    steps:
-      - uses: actions/checkout@v4
-        with:
-          fetch-depth: 0
-      - uses: actions/setup-java@v4
-        with:
-          distribution: "adopt"
-          java-version: "11"
-      - uses: sonarsource/sonarqube-scan-action@master
-        with:
-          projectBaseDir: router
-          args: >
-            -Dsonar.organization=aroha-labs
-            -Dsonar.projectKey=mira-client-router
-            -Dsonar.sources=.
-            -Dsonar.exclusions=**/tests/**,**/test/**
-        env:
-          SONAR_TOKEN: ${{ secrets.SONAR_TOKEN }}
-          SONAR_HOST_URL: ${{ secrets.SONAR_HOST_URL }}
-
-  sonarqube-service:
-    needs: changes
-    if: needs.changes.outputs.service == 'true'
-    outputs:
-      quality_gate: ${{ steps.sonarqube-service.outputs.quality_gate || 'OK' }}
-    runs-on: ubuntu-latest
-    steps:
-      - uses: actions/checkout@v4
-        with:
-          fetch-depth: 0
-      - uses: actions/setup-java@v4
-        with:
-          distribution: "adopt"
-          java-version: "11"
-      - uses: sonarsource/sonarqube-scan-action@master
-        with:
-          projectBaseDir: service
-          args: >
-            -Dsonar.organization=aroha-labs
-            -Dsonar.projectKey=mira-client-service
-            -Dsonar.sources=.
-            -Dsonar.exclusions=**/tests/**,**/test/**
-        env:
-          SONAR_TOKEN: ${{ secrets.SONAR_TOKEN }}
-          SONAR_HOST_URL: ${{ secrets.SONAR_HOST_URL }}
-
-  sonarqube-cli:
-    needs: changes
-    if: needs.changes.outputs.cli == 'true'
-    outputs:
-      quality_gate: ${{ steps.sonarqube-cli.outputs.quality_gate || 'OK' }}
-    runs-on: ubuntu-latest
-    steps:
-      - uses: actions/checkout@v4
-        with:
-          fetch-depth: 0
-      - uses: actions/setup-java@v4
-        with:
-          distribution: "adopt"
-          java-version: "11"
-      - uses: sonarsource/sonarqube-scan-action@master
-        with:
-          projectBaseDir: cli
-          args: >
-            -Dsonar.organization=aroha-labs
-            -Dsonar.projectKey=mira-client-cli
-            -Dsonar.sources=.
-            -Dsonar.exclusions=**/tests/**,**/test/**
-        env:
-          SONAR_TOKEN: ${{ secrets.SONAR_TOKEN }}
-          SONAR_HOST_URL: ${{ secrets.SONAR_HOST_URL }}
-
-  sonarqube-playground:
-    needs: changes
-    if: needs.changes.outputs.playground == 'true'
-    outputs:
-      quality_gate: ${{ steps.sonarqube-playground.outputs.quality_gate || 'OK' }}
-    runs-on: ubuntu-latest
-    steps:
-      - uses: actions/checkout@v4
-        with:
-          fetch-depth: 0
-      - uses: actions/setup-java@v4
-        with:
-          distribution: "adopt"
-          java-version: "11"
-      - uses: sonarsource/sonarqube-scan-action@master
-        with:
-          projectBaseDir: playground
-          args: >
-            -Dsonar.organization=aroha-labs
-            -Dsonar.projectKey=mira-client-playground
-            -Dsonar.sources=.
-            -Dsonar.exclusions=**/tests/**,**/test/**
-        env:
-          SONAR_TOKEN: ${{ secrets.SONAR_TOKEN }}
-          SONAR_HOST_URL: ${{ secrets.SONAR_HOST_URL }}
-
-  sonarqube-sdk:
-    needs: changes
-    if: needs.changes.outputs.sdk == 'true'
-    outputs:
-      quality_gate: ${{ steps.sonarqube-sdk.outputs.quality_gate || 'OK' }}
-    runs-on: ubuntu-latest
-    steps:
-      - uses: actions/checkout@v4
-        with:
-          fetch-depth: 0
-      - uses: actions/setup-java@v4
-        with:
-          distribution: "adopt"
-          java-version: "11"
-      - uses: sonarsource/sonarqube-scan-action@master
-        with:
-          projectBaseDir: sdk
-          args: >
-            -Dsonar.organization=aroha-labs
-            -Dsonar.projectKey=mira-client-sdk
-            -Dsonar.sources=.
-            -Dsonar.exclusions=**/tests/**,**/test/**
-        env:
-          SONAR_TOKEN: ${{ secrets.SONAR_TOKEN }}
-          SONAR_HOST_URL: ${{ secrets.SONAR_HOST_URL }}
-
-=======
->>>>>>> 023ea8d8
   summary:
     needs:
       [
