name: Create Tags and Publish Images

on:
  push:
    branches: ["main", "develop"]
    paths:
      - "router/**"
      - "playground/**"
      - "service/**"
      - "cli/**"
      - "sdk/**"
      - ".github/workflows/release.yml"

env:
  REGISTRY: ghcr.io
  ROUTER_IMAGE: Aroha-Labs/mira-client-router
  SERVICE_IMAGE: Aroha-Labs/mira-client-service

permissions:
  contents: write
  deployments: write
  packages: write
  pull-requests: write

jobs:
  changes:
    runs-on: ubuntu-latest
    permissions:
      contents: read
      pull-requests: read
    outputs:
      router: ${{ steps.filter.outputs.router }}
      service: ${{ steps.filter.outputs.service }}
      cli: ${{ steps.filter.outputs.cli }}
      playground: ${{ steps.filter.outputs.playground }}
      sdk: ${{ steps.filter.outputs.sdk }}
    steps:
      - uses: actions/checkout@v4
      - uses: dorny/paths-filter@v3
        id: filter
        with:
          base: "main"
          filters: |
            router:
              - 'router/**'
            service:
              - 'service/**'
            cli:
              - 'cli/**'
            playground:
              - 'playground/**'
            sdk:
              - 'sdk/**'

  sonarqube-router:
    needs: changes
    if: needs.changes.outputs.router == 'true'
    runs-on: ubuntu-latest
    steps:
      - uses: actions/checkout@v4
        with:
          fetch-depth: 0
      - uses: actions/setup-java@v4
        with:
          distribution: "adopt"
          java-version: "11"
      - uses: sonarsource/sonarqube-scan-action@master
        with:
          projectBaseDir: router
          args: >
            -Dsonar.organization=aroha-labs
            -Dsonar.projectKey=mira-client-router
            -Dsonar.sources=.
            -Dsonar.exclusions=**/tests/**,**/test/**
        env:
          SONAR_TOKEN: ${{ secrets.SONAR_TOKEN }}
          SONAR_HOST_URL: ${{ secrets.SONAR_HOST_URL }}

  sonarqube-service:
    needs: changes
    if: needs.changes.outputs.service == 'true'
    runs-on: ubuntu-latest
    steps:
      - uses: actions/checkout@v4
        with:
          fetch-depth: 0
      - uses: actions/setup-java@v4
        with:
          distribution: "adopt"
          java-version: "11"
      - uses: sonarsource/sonarqube-scan-action@master
        with:
          projectBaseDir: service
          args: >
            -Dsonar.organization=aroha-labs
            -Dsonar.projectKey=mira-client-service
            -Dsonar.sources=.
            -Dsonar.exclusions=**/tests/**,**/test/**
        env:
          SONAR_TOKEN: ${{ secrets.SONAR_TOKEN }}
          SONAR_HOST_URL: ${{ secrets.SONAR_HOST_URL }}

  sonarqube-cli:
    needs: changes
    if: needs.changes.outputs.cli == 'true'
    runs-on: ubuntu-latest
    steps:
      - uses: actions/checkout@v4
        with:
          fetch-depth: 0
      - uses: actions/setup-java@v4
        with:
          distribution: "adopt"
          java-version: "11"
      - uses: sonarsource/sonarqube-scan-action@master
        with:
          projectBaseDir: cli
          args: >
            -Dsonar.organization=aroha-labs
            -Dsonar.projectKey=mira-client-cli
            -Dsonar.sources=.
            -Dsonar.exclusions=**/tests/**,**/test/**
        env:
          SONAR_TOKEN: ${{ secrets.SONAR_TOKEN }}
          SONAR_HOST_URL: ${{ secrets.SONAR_HOST_URL }}

  sonarqube-playground:
    needs: changes
    if: needs.changes.outputs.playground == 'true'
    runs-on: ubuntu-latest
    steps:
      - uses: actions/checkout@v4
        with:
          fetch-depth: 0
      - uses: actions/setup-java@v4
        with:
          distribution: "adopt"
          java-version: "11"
      - uses: sonarsource/sonarqube-scan-action@master
        with:
          projectBaseDir: playground
          args: >
            -Dsonar.organization=aroha-labs
            -Dsonar.projectKey=mira-client-playground
            -Dsonar.sources=.
            -Dsonar.exclusions=**/tests/**,**/test/**
        env:
          SONAR_TOKEN: ${{ secrets.SONAR_TOKEN }}
          SONAR_HOST_URL: ${{ secrets.SONAR_HOST_URL }}

  sonarqube-sdk:
    needs: changes
    if: needs.changes.outputs.sdk == 'true'
    runs-on: ubuntu-latest
    steps:
      - uses: actions/checkout@v4
        with:
          fetch-depth: 0
      - uses: actions/setup-java@v4
        with:
          distribution: "adopt"
          java-version: "11"
      - uses: sonarsource/sonarqube-scan-action@master
        with:
          projectBaseDir: sdk
          args: >
            -Dsonar.organization=aroha-labs
            -Dsonar.projectKey=mira-client-sdk
            -Dsonar.sources=.
            -Dsonar.exclusions=**/tests/**,**/test/**
        env:
          SONAR_TOKEN: ${{ secrets.SONAR_TOKEN }}
          SONAR_HOST_URL: ${{ secrets.SONAR_HOST_URL }}

  create-tag:
    needs: [
        changes,
        # sonarqube-router,
        # sonarqube-service,
        # sonarqube-cli,
        # sonarqube-playground,
        # sonarqube-sdk,
      ]
    if: |
      (needs.changes.outputs.router == 'true' && needs.sonarqube-router.outputs.quality_gate == 'OK') ||
      (needs.changes.outputs.service == 'true' && needs.sonarqube-service.outputs.quality_gate == 'OK') ||
      (needs.changes.outputs.cli == 'true' && needs.sonarqube-cli.outputs.quality_gate == 'OK') ||
      (needs.changes.outputs.playground == 'true' && needs.sonarqube-playground.outputs.quality_gate == 'OK') ||
      (needs.changes.outputs.sdk == 'true' && needs.sonarqube-sdk.outputs.quality_gate == 'OK')
    timeout-minutes: 10
    runs-on: ubuntu-latest
    outputs:
      new_tag: ${{ steps.tag_version.outputs.new_tag }}
      notes: ${{ steps.release_notes.outputs.notes }}
    steps:
      - uses: actions/checkout@v4
        with:
          fetch-depth: 0
      - name: Get latest tag
        id: get_latest_tag
        run: |
          latest_tag=$(git describe --tags --abbrev=0 2>/dev/null || echo "v0.0.0")
          echo "latest_tag=${latest_tag}" >> $GITHUB_OUTPUT
      - name: Bump version and push tag
        id: tag_version
        run: |
          latest_tag=${{ steps.get_latest_tag.outputs.latest_tag }}
          latest_ver=${latest_tag#v}
          IFS='.' read -r major minor patch <<< "$latest_ver"
          new_patch=$((patch + 1))
          # Function to check if tag exists
          tag_exists() {
            git rev-parse "$1" >/dev/null 2>&1
          }
          # Find next available tag
          while true; do
            if [[ "${{ github.ref }}" == "refs/heads/main" ]]; then
              new_tag="v$major.$minor.$new_patch"
            else
              new_tag="v$major.$minor.$new_patch-dev"
            fi
            if ! tag_exists "$new_tag"; then
              break
            fi
            new_patch=$((new_patch + 1))
          done
          echo "new_tag=${new_tag}" >> $GITHUB_OUTPUT
          echo "Creating new tag: $new_tag"
          git config --local user.email "action@github.com"
          git config --local user.name "GitHub Action"
          # Create and push tag with error handling
          if git tag -a $new_tag -m "Release $new_tag" && git push origin $new_tag; then
            echo "Successfully created and pushed tag $new_tag"
          else
            echo "Failed to create or push tag"
            exit 1
          fi

      - name: Generate Release Notes
        id: release_notes
        env:
          OPENAI_API_KEY: ${{ secrets.OPENAI_API_KEY }}
          GITHUB_TOKEN: ${{ secrets.GITHUB_TOKEN }}
        run: |
          # Install only OpenAI package
          npm install openai
          # Create and run the release notes generator script
          cat > generate-notes.js << 'EOF'
          const OpenAI = require('openai');
          async function main() {
            try {
              const openai = new OpenAI({
                apiKey: process.env.OPENAI_API_KEY
              });
              
              // Get repository details from GitHub URL
              const [owner, repo] = process.env.GITHUB_REPOSITORY.split('/');
              
              // Get the comparison between tags using GitHub API
              const response = await fetch(
                `https://api.github.com/repos/${owner}/${repo}/compare/${process.env.LAST_TAG}...${process.env.NEW_TAG}`,
                {
                  headers: {
                    'Authorization': `Bearer ${process.env.GITHUB_TOKEN}`,
                    'Accept': 'application/vnd.github.v3+json'
                  }
                }
              );
              
              const comparison = await response.json();
              
              const diff = comparison.files
                .map(file => `${file.filename} | ${file.additions} additions, ${file.deletions} deletions`)
                .join('\n');
              
              if (!diff) {
                throw new Error('No diff found between tags');
              }
              
              // Generate release notes using OpenAI
              const completion = await openai.chat.completions.create({
                model: "gpt-4-1106-preview",
                messages: [
                  {
                    role: "system",
                    content: "You are a technical writer specializing in concise, clear release notes. Focus on user-facing changes and technical impacts. Format in Markdown with the following rules:\n- Group changes into ### sections: Features, Improvements, Fixes, or Infrastructure\n- Use bullet points for each change\n- Be specific but brief\n- Exclude trivial changes like formatting\n- Mention breaking changes first with a 🚨 prefix\n- Include PR/Issue numbers if present in commits"
                  },
                  {
                    role: "user",
                    content: `Generate release notes for these changes:\n\n${diff}`
                  }
                ],
                temperature: 0.2,
                max_tokens: 1000
              });
              
              const notes = completion.choices[0].message.content;
              require('fs').writeFileSync('release_notes.txt', notes);
            } catch (error) {
              console.error('Error generating release notes:', error);
              // Provide a default message if generation fails
              const defaultNotes = `# Release ${process.env.NEW_TAG}\n\n` +
                                 `## Overview\n` +
                                 `This release includes updates to the system components.\n\n` +
                                 `Please refer to the commit history for specific changes.\n`;
              require('fs').writeFileSync('release_notes.txt', defaultNotes);
              process.exit(0); // Don't fail the workflow
            }
          }
          main().catch(error => {
            console.error('Unhandled error:', error);
            const defaultNotes = `# Release ${process.env.NEW_TAG}\n\n` +
                               `## Overview\n` +
                               `This release includes updates to the system components.\n\n` +
                               `Please refer to the commit history for specific changes.\n`;
            require('fs').writeFileSync('release_notes.txt', defaultNotes);
            process.exit(0); // Don't fail the workflow
          });
          EOF
          # Run the script
          NEW_TAG=${{ steps.tag_version.outputs.new_tag }} \
          LAST_TAG=$(git describe --tags --abbrev=0 ${{ steps.tag_version.outputs.new_tag }}^) \
          node generate-notes.js
          # Save the release notes path as output
          mv release_notes.txt release_notes_${{ steps.tag_version.outputs.new_tag }}.md
      - name: Create Release
        uses: softprops/action-gh-release@v1
        env:
          GITHUB_TOKEN: ${{ secrets.GITHUB_TOKEN }}
        with:
          tag_name: ${{ steps.tag_version.outputs.new_tag }}
          name: Release ${{ steps.tag_version.outputs.new_tag }}
          body_path: release_notes_${{ steps.tag_version.outputs.new_tag }}.md
          draft: false
          prerelease: ${{ github.ref != 'refs/heads/main' }}

  publish-router:
    needs: [changes, create-tag, sonarqube-router]
    if: needs.changes.outputs.router == 'true'
    timeout-minutes: 15
    runs-on: ubuntu-latest
    env:
      VERSION: ${{ needs.create-tag.outputs.new_tag }}
    steps:
      - name: Checkout repository
        uses: actions/checkout@v4
        with:
          fetch-depth: 0
      - name: Login to Container Registry
        uses: docker/login-action@v3
        with:
          registry: ${{ env.REGISTRY }}
          username: ${{ github.actor }}
          password: ${{ secrets.GITHUB_TOKEN }}
      - name: Extract metadata (tags, labels) for Router
        id: meta
        uses: docker/metadata-action@v5
        with:
          images: ${{ env.REGISTRY }}/${{ env.ROUTER_IMAGE }}
          tags: |
            type=ref,event=branch
            type=sha,prefix=,format=short
            type=raw,value=latest
            type=raw,value=${{ needs.create-tag.outputs.new_tag }}
      - name: Build and push Router image
        uses: docker/build-push-action@v6
        with:
          context: router
          build-args: |
            IMAGE_VERSION=${{ env.VERSION }}
          push: true
          tags: ${{ steps.meta.outputs.tags }}
          labels: ${{ steps.meta.outputs.labels }}
      - name: Clean up Docker images
        run: docker image prune -f

  publish-service:
    needs: [changes, create-tag, sonarqube-service]
    if: needs.changes.outputs.service == 'true'
    runs-on: ubuntu-latest
    env:
      VERSION: ${{ needs.create-tag.outputs.new_tag }}
    steps:
      - name: Checkout repository
        uses: actions/checkout@v4
        with:
          fetch-depth: 0
      - name: Login to Container Registry
        uses: docker/login-action@v3
        with:
          registry: ${{ env.REGISTRY }}
          username: ${{ github.actor }}
          password: ${{ secrets.GITHUB_TOKEN }}
      - name: Extract metadata (tags, labels) for Service
        id: meta
        uses: docker/metadata-action@v5
        with:
          images: ${{ env.REGISTRY }}/${{ env.SERVICE_IMAGE }}
          tags: |
            type=ref,event=branch
            type=sha,prefix=,format=short
            type=raw,value=latest
            type=raw,value=${{ needs.create-tag.outputs.new_tag }}
      - name: Build and push Service image
        uses: docker/build-push-action@v6
        with:
          context: service
          build-args: |
            IMAGE_VERSION=${{ env.VERSION }}
          push: true
          tags: ${{ steps.meta.outputs.tags }}
          labels: ${{ steps.meta.outputs.labels }}
      - name: Clean up Docker images
        run: docker image prune -f

  publish-cli:
    needs: [changes, create-tag, sonarqube-cli]
    if: needs.changes.outputs.cli == 'true'
    runs-on: ubuntu-latest
    env:
      VERSION: ${{ needs.create-tag.outputs.new_tag }}
    steps:
      - name: Checkout repository
        uses: actions/checkout@v4
        with:
          fetch-depth: 0
      - name: Set up Go
        uses: actions/setup-go@v5
        with:
          go-version: "1.23.4"
      - name: Build project
        working-directory: cli
        run: make build VERSION=${{ env.VERSION }}
      - name: Upload binaries to release
        uses: svenstaro/upload-release-action@v2
        with:
          repo_token: ${{ secrets.GITHUB_TOKEN }}
          file: cli/bin/*
          tag: ${{ env.VERSION }}
          overwrite: true
          file_glob: true
      - uses: actions/cache@v3
        with:
          path: |
            ~/.cache/go-build
            ~/go/pkg/mod
          key: ${{ runner.os }}-go-${{ hashFiles('**/go.sum') }}
          restore-keys: |
            ${{ runner.os }}-go-

  deploy-console-testnet:
    needs: [changes, create-tag, sonarqube-playground]
    if: needs.changes.outputs.playground == 'true'
    runs-on: ubuntu-latest
    env:
      VERSION: ${{ needs.create-tag.outputs.new_tag }}
    defaults:
      run:
        working-directory: ./playground
    steps:
      - uses: actions/checkout@v4
        with:
          fetch-depth: 0
      - name: Install dependencies
        run: yarn
      - name: Build
        env:
          NEXT_PUBLIC_SUPABASE_URL: https://atmocsvasyapsvwsustd.supabase.co
          NEXT_PUBLIC_SUPABASE_ANON_KEY: ${{ secrets.NEXT_PUBLIC_SUPABASE_ANON_KEY }}
          NEXT_PUBLIC_API_BASE_URL: https://apis.mira.network
          NEXT_PUBLIC_LLM_BASE_URL: https://apis.mira.network/v1
          NEXT_PUBLIC_VERSION: ${{ env.VERSION }}
        run: yarn build
      - name: Publish to Cloudflare Pages
        uses: cloudflare/pages-action@v1
        with:
          apiToken: ${{ secrets.CLOUDFLARE_API_TOKEN }}
          accountId: "b9d9855d1fdfcd9fb504dc752c05499f"
          projectName: "mira-playground"
          workingDirectory: playground
          directory: out
          gitHubToken: ${{ secrets.GITHUB_TOKEN }}

  sdk-test:
<<<<<<< HEAD
      needs: [changes, create-tag]
      if: needs.changes.outputs.sdk == 'true'
      runs-on: ubuntu-latest
      strategy:
          matrix:
              python-version: ["3.11"]
      defaults:
          run:
              working-directory: sdk
      steps:
          - uses: actions/checkout@v4
            with:
                fetch-depth: 0
          
          # Get Nyx authentication token
          - name: Authenticate with Nyx
            id: nyx-auth
            run: |
                AUTH_RESPONSE=$(curl -X POST "https://nyx-deploy.stg.arohalabs.dev/auth/jwt/login" \
                  -H "Content-Type: application/json" \
                  -d '{
                    "username": "${{ secrets.NYX_USERNAME }}",
                    "password": "${{ secrets.NYX_PASSWORD }}"
                  }')
                echo "token=$(echo $AUTH_RESPONSE | jq -r .access_token)" >> $GITHUB_OUTPUT

          - name: Deploy staging router
            run: |
                curl -X POST "https://nyx-deploy.stg.arohalabs.dev/api/v1/services/deploy" \
                -H "Content-Type: application/json" \
                -H "Authorization: Bearer ${{ steps.nyx-auth.outputs.token }}" \
                -d '{
                  "service_name": "stg-mira-router",
                  "version": "latest",
                }'
          # Wait for service to be ready
          - name: Wait for service to be ready
            run: sleep 30

          # Run the actual tests
          - name: Set up Python
            uses: actions/setup-python@v4
            with:
                python-version: ${{ matrix.python-version }}
          - name: Install dependencies
            run: |
                python -m pip install --upgrade pip
                pip install pdm
                pdm install --dev
          - name: Run tests
            env:
                MIRA_API_KEY: ${{ secrets.STG_API_KEY }}
            run: |
                pdm run pytest tests/

          # Cleanup after tests
          - name: Stop staging router
            if: always()
            run: |
                curl -X POST "https://nyx-deploy.stg.arohalabs.dev/api/v1/services/stop?service_query=stg-mira-router" \
                -H "Authorization: Bearer ${{ steps.nyx-auth.outputs.token }}"
=======
    needs: [changes, create-tag, sonarqube-sdk]
    if: needs.changes.outputs.sdk == 'true'
    runs-on: ubuntu-latest
    strategy:
      matrix:
        python-version: ["3.9", "3.10", "3.11"]
    defaults:
      run:
        working-directory: sdk
    steps:
      - uses: actions/checkout@v4
        with:
          fetch-depth: 0
      - name: Set up Python
        uses: actions/setup-python@v4
        with:
          python-version: ${{ matrix.python-version }}
      - name: Install dependencies
        run: |
          python -m pip install --upgrade pip
          pip install pdm
          pdm install --dev
      - name: Run tests
        run: |
          pdm run pytest tests/
>>>>>>> c7e91a3b

  sdk-lint:
    needs: [changes, create-tag, sonarqube-sdk]
    if: needs.changes.outputs.sdk == 'true'
    runs-on: ubuntu-latest
    defaults:
      run:
        working-directory: sdk
    steps:
      - uses: actions/checkout@v4
        with:
          fetch-depth: 0
      - name: Set up Python
        uses: actions/setup-python@v4
        with:
          python-version: "3.11"
      - name: Install dependencies
        run: |
          python -m pip install --upgrade pip
          pip install pdm ruff black
      - name: Format with Ruff
        run: pdm format
      - name: Lint with Ruff
        run: pdm lint

  summary:
    needs:
      [
        changes,
        create-tag,
        publish-router,
        publish-service,
        publish-cli,
        deploy-console-testnet,
        sdk-test,
        sdk-lint,
        sonarqube-router,
        sonarqube-service,
        sonarqube-cli,
        sonarqube-playground,
        sonarqube-sdk,
      ]
    if: always()
    runs-on: ubuntu-latest
    steps:
      - name: Generate Job Summary
        run: |
          echo "---" >> $GITHUB_STEP_SUMMARY
          echo "# 📋 Final Workflow Summary" >> $GITHUB_STEP_SUMMARY
          echo "" >> $GITHUB_STEP_SUMMARY
          echo "## 🏷️ Tag Information" >> $GITHUB_STEP_SUMMARY
          echo "**New Release:** \`${{ needs.create-tag.outputs.new_tag }}\`" >> $GITHUB_STEP_SUMMARY
          echo "" >> $GITHUB_STEP_SUMMARY
          echo "## 🚀 Job Status" >> $GITHUB_STEP_SUMMARY
          echo "" >> $GITHUB_STEP_SUMMARY
          # Header for the table
          echo "| Component | Task | Status | Details |" >> $GITHUB_STEP_SUMMARY
          echo "|-----------|------|--------|----------|" >> $GITHUB_STEP_SUMMARY
          # Router Status
          if [ "${{ needs.changes.outputs.router }}" != "true" ]; then
            echo "| 🌐 Router | Build & Publish | ⏭️ | **Skipped** (No Changes) |" >> $GITHUB_STEP_SUMMARY
          elif [ "${{ needs.publish-router.result }}" = "success" ]; then
            echo "| 🌐 Router | Build & Publish | ✅ | **Successful** |" >> $GITHUB_STEP_SUMMARY
          elif [ "${{ needs.publish-router.result }}" = "failure" ]; then
            echo "| 🌐 Router | Build & Publish | ❌ | **Failed** |" >> $GITHUB_STEP_SUMMARY
          else
            echo "| 🌐 Router | Build & Publish | ⚠️ | **Cancelled** |" >> $GITHUB_STEP_SUMMARY
          fi
          # Service Status
          if [ "${{ needs.changes.outputs.service }}" != "true" ]; then
            echo "| ⚙️ Service | Build & Publish | ⏭️ | **Skipped** (No Changes) |" >> $GITHUB_STEP_SUMMARY
          elif [ "${{ needs.publish-service.result }}" = "success" ]; then
            echo "| ⚙️ Service | Build & Publish | ✅ | **Successful** |" >> $GITHUB_STEP_SUMMARY
          elif [ "${{ needs.publish-service.result }}" = "failure" ]; then
            echo "| ⚙️ Service | Build & Publish | ❌ | **Failed** |" >> $GITHUB_STEP_SUMMARY
          else
            echo "| ⚙️ Service | Build & Publish | ⚠️ | **Cancelled** |" >> $GITHUB_STEP_SUMMARY
          fi
          # CLI Status
          if [ "${{ needs.changes.outputs.cli }}" != "true" ]; then
            echo "| 🔧 CLI | Build & Publish | ⏭️ | **Skipped** (No Changes) |" >> $GITHUB_STEP_SUMMARY
          elif [ "${{ needs.publish-cli.result }}" = "success" ]; then
            echo "| 🔧 CLI | Build & Publish | ✅ | **Successful** |" >> $GITHUB_STEP_SUMMARY
          elif [ "${{ needs.publish-cli.result }}" = "failure" ]; then
            echo "| 🔧 CLI | Build & Publish | ❌ | **Failed** |" >> $GITHUB_STEP_SUMMARY
          else
            echo "| 🔧 CLI | Build & Publish | ⚠️ | **Cancelled** |" >> $GITHUB_STEP_SUMMARY
          fi
          # Playground Status
          if [ "${{ needs.changes.outputs.playground }}" != "true" ]; then
            echo "| 🎮 Playground | Deploy to Testnet | ⏭️ | **Skipped** (No Changes) |" >> $GITHUB_STEP_SUMMARY
          elif [ "${{ needs.deploy-console-testnet.result }}" = "success" ]; then
            echo "| 🎮 Playground | Deploy to Testnet | ✅ | **Successful** |" >> $GITHUB_STEP_SUMMARY
          elif [ "${{ needs.deploy-console-testnet.result }}" = "failure" ]; then
            echo "| 🎮 Playground | Deploy to Testnet | ❌ | **Failed** |" >> $GITHUB_STEP_SUMMARY
          else
            echo "| 🎮 Playground | Deploy to Testnet | ⚠️ | **Cancelled** |" >> $GITHUB_STEP_SUMMARY
          fi
          # SDK Status
          if [ "${{ needs.changes.outputs.sdk }}" != "true" ]; then
            echo "| 📦 SDK | Tests | ⏭️ | **Skipped** (No Changes) |" >> $GITHUB_STEP_SUMMARY
            echo "| 📦 SDK | Lint | ⏭️ | **Skipped** (No Changes) |" >> $GITHUB_STEP_SUMMARY
          else
            if [ "${{ needs.sdk-test.result }}" = "success" ]; then
              echo "| 📦 SDK | Tests | ✅ | **Passed** |" >> $GITHUB_STEP_SUMMARY
            elif [ "${{ needs.sdk-test.result }}" = "failure" ]; then
              echo "| 📦 SDK | Tests | ❌ | **Failed** |" >> $GITHUB_STEP_SUMMARY
            else
              echo "| 📦 SDK | Tests | ⚠️ | **Cancelled** |" >> $GITHUB_STEP_SUMMARY
            fi
            
            if [ "${{ needs.sdk-lint.result }}" = "success" ]; then
              echo "| 📦 SDK | Lint | ✅ | **Passed** |" >> $GITHUB_STEP_SUMMARY
            elif [ "${{ needs.sdk-lint.result }}" = "failure" ]; then
              echo "| 📦 SDK | Lint | ❌ | **Failed** |" >> $GITHUB_STEP_SUMMARY
            else
              echo "| 📦 SDK | Lint | ⚠️ | **Cancelled** |" >> $GITHUB_STEP_SUMMARY
            fi
          fi
          echo "" >> $GITHUB_STEP_SUMMARY
          echo "---" >> $GITHUB_STEP_SUMMARY<|MERGE_RESOLUTION|>--- conflicted
+++ resolved
@@ -482,7 +482,6 @@
           gitHubToken: ${{ secrets.GITHUB_TOKEN }}
 
   sdk-test:
-<<<<<<< HEAD
       needs: [changes, create-tag]
       if: needs.changes.outputs.sdk == 'true'
       runs-on: ubuntu-latest
@@ -544,33 +543,6 @@
             run: |
                 curl -X POST "https://nyx-deploy.stg.arohalabs.dev/api/v1/services/stop?service_query=stg-mira-router" \
                 -H "Authorization: Bearer ${{ steps.nyx-auth.outputs.token }}"
-=======
-    needs: [changes, create-tag, sonarqube-sdk]
-    if: needs.changes.outputs.sdk == 'true'
-    runs-on: ubuntu-latest
-    strategy:
-      matrix:
-        python-version: ["3.9", "3.10", "3.11"]
-    defaults:
-      run:
-        working-directory: sdk
-    steps:
-      - uses: actions/checkout@v4
-        with:
-          fetch-depth: 0
-      - name: Set up Python
-        uses: actions/setup-python@v4
-        with:
-          python-version: ${{ matrix.python-version }}
-      - name: Install dependencies
-        run: |
-          python -m pip install --upgrade pip
-          pip install pdm
-          pdm install --dev
-      - name: Run tests
-        run: |
-          pdm run pytest tests/
->>>>>>> c7e91a3b
 
   sdk-lint:
     needs: [changes, create-tag, sonarqube-sdk]
