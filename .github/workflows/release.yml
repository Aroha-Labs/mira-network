--- conflicted
+++ resolved
@@ -412,15 +412,6 @@
       needs.changes.outputs.sdk == 'true'
     runs-on: ubuntu-latest
     steps:
-<<<<<<< HEAD
-<<<<<<< Updated upstream
-    - uses: actions/checkout@v4
-      with:
-        # Disabling shallow clones is recommended for improving the relevancy of reporting
-        fetch-depth: 0
-    - name: SonarQube Scan
-      uses: SonarSource/sonarqube-scan-action@master
-=======
     - name: Checkout code
       uses: actions/checkout@v4
       with:
@@ -437,21 +428,9 @@
         args: >
           -Dsonar.organization=aroha-labs
           -Dsonar.projectKey=mira-client
->>>>>>> Stashed changes
       env:
         SONAR_TOKEN: ${{ secrets.SONAR_TOKEN }}
         SONAR_HOST_URL: ${{ secrets.SONAR_HOST_URL }}
-=======
-      - uses: actions/checkout@v4
-        with:
-          # Disabling shallow clones is recommended for improving the relevancy of reporting
-          fetch-depth: 0
-      - name: SonarQube Scan
-        uses: SonarSource/sonarqube-scan-action@master
-        env:
-          SONAR_TOKEN: ${{ secrets.SONAR_TOKEN }}
-          SONAR_HOST_URL: ${{ secrets.SONAR_HOST_URL }}
->>>>>>> 0d96c021
 
   summary:
     needs:
