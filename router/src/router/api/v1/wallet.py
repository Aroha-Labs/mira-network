--- conflicted
+++ resolved
@@ -74,19 +74,8 @@
     )
 
     db.add(new_wallet)
-<<<<<<< HEAD
-    db.commit()
-    db.refresh(new_wallet)
-    
-    track("create_wallet_success", {
-        "user_id": str(user.id),
-        "wallet_id": str(new_wallet.id),
-        "chain": new_wallet.chain
-    })
-=======
     await db.commit()
     await db.refresh(new_wallet)
->>>>>>> ead568a4
 
     return new_wallet
 
@@ -96,33 +85,6 @@
     db: DBSession,
     user: User = Depends(verify_user),
 ) -> Wallet | None:
-<<<<<<< HEAD
-    track("get_wallets_request", {"user_id": str(user.id)})
-    
-    try:
-        result = db.exec(
-            select(Wallet)
-            .where(Wallet.user_id == str(user.id))
-            .order_by(desc(Wallet.created_at))
-        )
-        
-        wallet = result.one()
-        if wallet:
-            track("get_wallets_success", {
-                "user_id": str(user.id),
-                "wallet_id": str(wallet.id)
-            })
-        else:
-            track("get_wallets_not_found", {"user_id": str(user.id)})
-            
-        return wallet
-    except Exception as e:
-        track("get_wallets_error", {
-            "user_id": str(user.id),
-            "error": str(e)
-        })
-        return None
-=======
     """Get all wallets for the current user."""
     result = await db.exec(
         select(Wallet)
@@ -130,7 +92,6 @@
         .order_by(desc(Wallet.created_at))
     )
     return result.one()
->>>>>>> ead568a4
 
 
 @router.get("/wallets/{wallet_id}", response_model=WalletResponse)
@@ -139,30 +100,6 @@
     db: DBSession,
     user: User = Depends(verify_user),
 ) -> Wallet:
-<<<<<<< HEAD
-    track("get_wallet_request", {
-        "user_id": str(user.id),
-        "wallet_id": wallet_id
-    })
-    
-    wallet = db.exec(select(Wallet).where(Wallet.id == wallet_id))
-    if not wallet or wallet.one().user_id != str(user.id):
-        track("get_wallet_error", {
-            "user_id": str(user.id),
-            "wallet_id": wallet_id,
-            "error": "wallet_not_found_or_unauthorized"
-        })
-        raise HTTPException(
-            status_code=status.HTTP_404_NOT_FOUND, detail="Wallet not found"
-        )
-        
-    track("get_wallet_success", {
-        "user_id": str(user.id),
-        "wallet_id": wallet_id
-    })
-    
-    return wallet.one()
-=======
     """Get a specific wallet by ID."""
 
     wallet = await db.exec(select(Wallet).where(Wallet.id == wallet_id))
@@ -172,7 +109,6 @@
             status_code=status.HTTP_404_NOT_FOUND, detail="Wallet not found"
         )
     return wallet
->>>>>>> ead568a4
 
 
 @router.delete("/wallets/{wallet_id}")
@@ -181,42 +117,17 @@
     db: DBSession,
     user: User = Depends(verify_user),
 ) -> dict:
-<<<<<<< HEAD
-    track("delete_wallet_request", {
-        "user_id": str(user.id),
-        "wallet_id": wallet_id
-    })
-    
-    wallet = db.exec(select(Wallet).where(Wallet.id == wallet_id))
-    if not wallet or wallet.one().user_id != str(user.id):
-        track("delete_wallet_error", {
-            "user_id": str(user.id),
-            "wallet_id": wallet_id,
-            "error": "wallet_not_found_or_unauthorized"
-        })
-=======
     """Delete a wallet."""
 
     wallet = await db.exec(select(Wallet).where(Wallet.id == wallet_id))
     wallet = wallet.one()
     if not wallet or wallet.user_id != str(user.id):
->>>>>>> ead568a4
         raise HTTPException(
             status_code=status.HTTP_404_NOT_FOUND, detail="Wallet not found"
         )
 
-<<<<<<< HEAD
-    db.delete(wallet.one())
-    db.commit()
-    
-    track("delete_wallet_success", {
-        "user_id": str(user.id),
-        "wallet_id": wallet_id
-    })
-=======
     await db.delete(wallet)
     await db.commit()
->>>>>>> ead568a4
 
     return {"message": "Wallet deleted successfully"}
 
@@ -267,20 +178,9 @@
                 created_at=datetime.utcnow(),
                 updated_at=datetime.utcnow(),
             )
-<<<<<<< HEAD
-            db.add(new_wallet)
-            db.commit()
-            
-            track("wallet_registration_success", {
-                "user_id": auth_response.user.id,
-                "wallet_id": str(new_wallet.id)
-            })
-            
-=======
             await db.add(new_wallet)
             await db.commit()
 
->>>>>>> ead568a4
         except Exception as e:
             track("wallet_registration_error", {"error": str(e)})
             raise HTTPException(
@@ -300,15 +200,8 @@
 
             # Update wallet last login
             wallet.updated_at = datetime.utcnow()
-<<<<<<< HEAD
-            db.commit()
-            
-            track("wallet_login_success", {"user_id": auth_response.user.id})
-            
-=======
             await db.commit()
 
->>>>>>> ead568a4
         except Exception as e:
             track("wallet_login_error", {"error": str(e)})
             raise HTTPException(
