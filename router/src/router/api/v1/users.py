--- conflicted
+++ resolved
@@ -45,43 +45,8 @@
         },
     },
 )
-<<<<<<< HEAD
-def get_current_user(
-    db: Session = Depends(get_session), 
-    user: User = Depends(verify_token)
-) -> UserModel | None:
-    """
-    Retrieve the current authenticated user's details from the database.
-    
-    Args:
-        db (Session): Database session dependency
-        user (User): Current authenticated user from JWT token
-        
-    Returns:
-        UserModel | None: Complete user profile if found, None if not found
-        
-    Raises:
-        HTTPException: 401 if authentication fails
-        
-    Notes:
-        - This function assumes the user has already been authenticated via JWT
-        - The user parameter comes from the verify_token dependency
-        - Returns None instead of raising an error if the user is not found
-    """
-    track("get_current_user_request", {"user_id": str(user.id)})
-    
-    user_data = db.exec(select(UserModel).where(UserModel.user_id == user.id)).first()
-    
-    if not user_data:
-        track("get_current_user_not_found", {"user_id": str(user.id)})
-        return None
-        
-    track("get_current_user_success", {"user_id": str(user.id)})
-    return user_data
-=======
 async def get_current_user(db: DBSession, user: User = Depends(verify_token)):
     user_credits = await get_user_credits(user.id, db)
     data = user.model_dump()
     data["credits"] = user_credits
-    return data
->>>>>>> ead568a4
+    return data