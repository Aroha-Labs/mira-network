--- conflicted
+++ resolved
@@ -18,9 +18,6 @@
 from src.router.utils.settings import get_setting_value
 from src.router.utils.settings import get_supported_models
 import asyncio
-<<<<<<< HEAD
-from src.router.utils.nr import track
-=======
 from src.router.utils.redis import redis_client  # new import for redis
 from src.router.utils.logger import logger
 from src.router.api.v1.docs.network import (
@@ -35,7 +32,6 @@
 )
 from aiohttp import ClientSession, ClientTimeout, TCPConnector
 
->>>>>>> ead568a4
 
 router = APIRouter()
 
@@ -49,13 +45,7 @@
     response_description=verify_doc["response_description"],
     responses=verify_doc["responses"],
 )
-<<<<<<< HEAD
-async def verify(req: VerifyRequest, db: Session = Depends(get_session)):
-    track("verify_request", {"models_count": len(req.models), "min_yes": req.min_yes})
-
-=======
 async def verify(req: VerifyRequest, db: DBSession):
->>>>>>> ead568a4
     if len(req.models) < 1:
         raise HTTPException(status_code=400, detail="At least one model is required")
 
@@ -131,17 +121,6 @@
     response_description="Returns an array of available model information",
     responses=list_models_doc["responses"],
 )
-<<<<<<< HEAD
-async def list_models(db: Session = Depends(get_session)) -> ModelListRes:
-    track("list_models_request")
-
-    supported_models = get_supported_models(db)
-    track("list_models_response", {"models_count": len(supported_models)})
-    return {
-        "object": "list",
-        "data": [
-            {"id": model_id, "object": "model"}
-=======
 async def list_models() -> ModelListRes:
     supported_models = await get_supported_models()
 
@@ -150,7 +129,6 @@
         object="list",
         data=[
             ModelListResItem(id=model_id, object="model")
->>>>>>> ead568a4
             for model_id, _ in supported_models.items()
         ],
     )
@@ -468,55 +446,6 @@
             ttfs = time.time() - timeStart
             usage = content_json.get("usage", {})
 
-<<<<<<< HEAD
-        track("generate_response", {
-            "model": original_req_model,
-            "prompt_tokens": usage.get("prompt_tokens", 0),
-            "completion_tokens": usage.get("completion_tokens", 0),
-            "total_tokens": usage.get("total_tokens", 0),
-            "response_time": time.time() - timeStart,
-            "ttft": ttfs,
-            "user_id": user.id
-        })
-
-    if req.stream:
-        res = StreamingResponse(generate(), media_type="text/event-stream")
-    else:
-        response_json = llmres.json()
-        result_text = response_json["choices"][0]["message"]["content"]
-        ttfs = time.time() - timeStart
-        usage = response_json.get("usage", {})
-
-        save_log(
-            db=db,
-            user=user,
-            user_row=user_row,
-            req=req,
-            original_req_model=original_req_model,
-            result_text=result_text,
-            usage=usage,
-            ttfs=ttfs,
-            timeStart=timeStart,
-            machine_id=machine.id,
-            flow_id=flow_id,
-        )
-
-        track("generate_response", {
-            "model": original_req_model,
-            "prompt_tokens": usage.get("prompt_tokens", 0),
-            "completion_tokens": usage.get("completion_tokens", 0),
-            "total_tokens": usage.get("total_tokens", 0),
-            "response_time": time.time() - timeStart,
-            "ttft": ttfs,
-            "user_id": user.id
-        })
-
-        return Response(
-            content=llmres.text,
-            status_code=llmres.status_code,
-            headers=dict(llmres.headers),
-        )
-=======
             # Handle machine_id safely
             machine_ip = llmres.headers.get("x-machine-ip", "")
             try:
@@ -541,7 +470,6 @@
                 content=response_text,
                 status_code=200,
             )
->>>>>>> ead568a4
 
     except Exception as e:
         logger.error(f"Request processing error: {str(e)}")
