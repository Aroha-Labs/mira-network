from src.router.utils.logger import logger
from typing import Optional, Literal
from fastapi import APIRouter, Depends, HTTPException, Query
from sqlmodel import select
from src.router.core.types import User
from src.router.models.logs import ApiLogs
from src.router.db.session import DBSession
from src.router.core.security import verify_user
from sqlalchemy import func
from sqlalchemy.types import Float
from datetime import datetime, timedelta
<<<<<<< HEAD
from src.router.utils.nr import track
=======
from src.router.utils.opensearch import (
    opensearch_client,
    OPENSEARCH_LLM_USAGE_LOG_INDEX,
)
>>>>>>> ead568a4

router = APIRouter()


@router.get(
    "/api-logs",
    summary="List API Logs",
    description="""Retrieves paginated API logs for the authenticated user.

### Authentication
- Requires a valid authentication token
- Token must be passed in the Authorization header

### Query Parameters
- `page`: Page number (default: 1)
- `page_size`: Number of items per page (default: 10)
- `start_date`: Filter logs after this date (ISO 8601 format)
- `end_date`: Filter logs before this date (ISO 8601 format)
- `machine_id`: Filter logs by machine ID
- `model`: Filter logs by AI model name
- `api_key_id`: Filter logs by API key ID
- `user_id`: Filter logs by user ID (admin only)
- `order_by`: Sort field (default: "created_at")
- `order`: Sort direction ("asc" or "desc", default: "desc")

### Supported Order By Fields
- `created_at`: Timestamp of the log entry
- `total_response_time`: Total API response time
- `total_tokens`: Total tokens used
- `prompt_tokens`: Prompt tokens used
- `completion_tokens`: Completion tokens used
- `ttft`: Time to first token
- `model`: AI model name
- `machine_id`: Machine identifier

### Response Format
```json
{
    "logs": [
        {
            "id": int,
            "user_id": string,
            "api_key_id": int | null,
            "payload": string | null,
            "request_payload": object | null,
            "ttft": float | null,
            "response": string,
            "prompt_tokens": int,
            "completion_tokens": int,
            "total_tokens": int,
            "total_response_time": float,
            "model": string,
            "model_pricing": {
                "prompt_token": float,
                "completion_token": float
            },
            "machine_id": string | null,
            "created_at": string (ISO 8601 datetime)
        }
    ],
    "total": int,
    "page": int,
    "page_size": int
}
```

### Error Responses
- `400 Bad Request`:
    ```json
    {
        "detail": "Invalid order_by field"
    }
    ```
- `401 Unauthorized`:
    ```json
    {
        "detail": "Could not validate credentials"
    }
    ```
- `403 Forbidden`:
    ```json
    {
        "detail": "Only admins can query other users' logs"
    }
    ```

### Notes
- Response is paginated
- Dates should be provided in ISO 8601 format
- Admin users can query logs for any user using the user_id parameter
- Non-admin users can only access their own logs
- model_pricing.model field is excluded from the response""",
    response_description="Returns a paginated list of API logs with total count",
    responses={
        200: {
            "description": "Successfully retrieved logs",
            "content": {
                "application/json": {
                    "example": {
                        "logs": [
                            {
                                "id": 1,
                                "user_id": "user_123",
                                "api_key_id": 1,
                                "payload": "What is the weather?",
                                "request_payload": {
                                    "model": "gpt-4",
                                    "messages": [
                                        {
                                            "role": "user",
                                            "content": "What is the weather?",
                                        }
                                    ],
                                },
                                "ttft": 0.15,
                                "response": "I cannot provide real-time weather information.",
                                "prompt_tokens": 10,
                                "completion_tokens": 15,
                                "total_tokens": 25,
                                "total_response_time": 1.2,
                                "model": "gpt-4",
                                "model_pricing": {
                                    "prompt_token": 0.00001,
                                    "completion_token": 0.00002,
                                },
                                "machine_id": "machine_abc",
                                "created_at": "2024-01-15T10:30:00Z",
                            }
                        ],
                        "total": 150,
                        "page": 1,
                        "page_size": 10,
                    }
                }
            },
        },
        400: {
            "description": "Bad Request - Invalid parameters",
            "content": {
                "application/json": {"example": {"detail": "Invalid order_by field"}}
            },
        },
        401: {
            "description": "Unauthorized - Invalid or missing authentication",
            "content": {
                "application/json": {
                    "example": {"detail": "Could not validate credentials"}
                }
            },
        },
        403: {
            "description": "Forbidden - Non-admin trying to access other user's logs",
            "content": {
                "application/json": {
                    "example": {"detail": "Only admins can query other users' logs"}
                }
            },
        },
    },
)
async def list_all_logs(
    db: DBSession,
    user: User = Depends(verify_user),
    page: int = Query(default=1, ge=1),
    page_size: int = Query(default=10, ge=1, le=100),
    start_date: Optional[datetime] = Query(default=None),
    end_date: Optional[datetime] = Query(default=None),
    machine_id: Optional[str] = Query(default=None),
    model: Optional[str] = Query(default=None),
    api_key_id: Optional[int] = Query(default=None),
    user_id: Optional[str] = Query(default=None),
    order_by: Literal["created_at", "model", "machine_id"] = Query(
        default="created_at"
    ),
    order: Literal["asc", "desc"] = Query(default="desc"),
    flow_id: Optional[str] = Query(default=None),
):
<<<<<<< HEAD
    track("list_logs_request", {
        "user_id": str(user.id),
        "page": page,
        "page_size": page_size,
        "is_admin": "admin" in user.roles,
        "has_filters": any([start_date, end_date, machine_id, model, api_key_id, user_id, flow_id])
    })
    
    # Check admin access
    if user_id:
        if "admin" not in user.roles:
            track("list_logs_error", {
                "user_id": str(user.id),
                "error": "permission_denied",
                "requested_user_id": user_id
            })
            raise HTTPException(
                status_code=403, detail="Only admins can query other users' logs"
            )

    # Additional error tracking
    if order_by not in [
        "created_at",
        "total_response_time",
        "total_tokens",
        "prompt_tokens",
        "completion_tokens",
        "ttft",
        "model",
        "machine_id",
    ]:
        track("list_logs_error", {
            "user_id": str(user.id),
            "error": "invalid_order_by",
            "order_by": order_by
        })
        raise HTTPException(status_code=400, detail="Invalid order_by field")
    
    if order not in ["asc", "desc"]:
        track("list_logs_error", {
            "user_id": str(user.id),
            "error": "invalid_order_direction",
            "order": order
        })
        raise HTTPException(status_code=400, detail="Invalid order direction")
    
    offset = (page - 1) * page_size

    query = db.query(ApiLogs)

    # Handle user_id filtering and admin access
    if "admin" in user.roles:
        # Start with all logs for admin
=======
    """
    List all logs with proper type validation

    Args:
        page: Page number (starts at 1)
        page_size: Number of items per page (1-100)
        start_date: Filter logs after this date (ISO format)
        end_date: Filter logs before this date (ISO format)
        machine_id: Filter by machine ID
        model: Filter by model name
        api_key_id: Filter by API key ID
        user_id: Filter by user ID
        order_by: Field to sort by
        order: Sort order (asc/desc)
        flow_id: Filter by flow ID
    """
    try:
        # Build OpenSearch query
        must_conditions = [{"term": {"doc_type": "model_usage"}}]

        # Access control
>>>>>>> ead568a4
        if user_id:
            if "admin" not in user.roles:
                raise HTTPException(
                    status_code=403, detail="Only admins can query other users' logs"
                )
            must_conditions.append({"match": {"user_id": user_id}})
        else:
            if "admin" not in user.roles:
                must_conditions.append({"match": {"user_id": user.id}})

        # Add filters
        if start_date:
            must_conditions.append(
                {"range": {"timestamp": {"gte": start_date.isoformat()}}}
            )
        if end_date:
            must_conditions.append(
                {"range": {"timestamp": {"lte": end_date.isoformat()}}}
            )
        if machine_id:
            must_conditions.append({"term": {"machine_id": machine_id}})
        if model:
            must_conditions.append({"match": {"model": model}})
        if api_key_id:
            must_conditions.append({"term": {"api_key_id": api_key_id}})
        if flow_id:
            must_conditions.append({"term": {"flow_id": flow_id}})

        # Calculate pagination
        start = (page - 1) * page_size

        # Build the full query
        query = {
            "query": {"bool": {"must": must_conditions}},
            "sort": [
                {
                    order_by if order_by != "created_at" else "timestamp": {
                        "order": order
                    }
                }
            ],
            "from": start,
            "size": page_size,
            "track_total_hits": True,
        }

        # Execute search
        response = opensearch_client.search(
            index=OPENSEARCH_LLM_USAGE_LOG_INDEX,
            body=query,
        )

        # Transform results
        logs = []
        for hit in response["hits"]["hits"]:
            source = hit["_source"]
            logs.append(
                {
                    "id": hit["_id"],
                    "user_id": source.get("user_id"),
                    "api_key_id": source.get("api_key_id"),
                    "payload": source.get("request"),
                    "request_payload": source.get("request"),
                    "ttft": source.get("ttft"),
                    "response": source.get("response"),
                    "prompt_tokens": source.get("prompt_tokens"),
                    "completion_tokens": source.get("completion_tokens"),
                    "total_tokens": source.get("total_tokens"),
                    "total_response_time": source.get("total_response_time"),
                    "model": source.get("model"),
                    "model_pricing": {
                        "prompt_token": source.get("costs", {}).get("prompt_token", 0),
                        "completion_token": source.get("costs", {}).get(
                            "completion_token", 0
                        ),
                    },
                    "machine_id": source.get("machine_id"),
                    "created_at": source.get("timestamp"),
                    "flow_id": source.get("flow_id"),
                }
            )

        total_hits = response["hits"]["total"]["value"]
        total_pages = (total_hits + page_size - 1) // page_size

        return {
            "logs": logs,
            "total": total_hits,
            "page": page,
            "page_size": page_size,
            "pages": total_pages,
        }

<<<<<<< HEAD
    track("list_logs_response", {
        "user_id": str(user.id),
        "total_logs": total_logs,
        "returned_logs": len(filtered_logs),
        "page": page
    })
    
    return {
        "logs": filtered_logs,
        "total": total_logs,
        "page": page,
        "page_size": page_size,
    }
=======
    except Exception as e:
        logger.error(f"Error in list_all_logs: {str(e)}")
        raise HTTPException(status_code=500, detail="Internal server error")
>>>>>>> ead568a4


@router.get(
    "/total-inference-calls",
    summary="Get Total Inference Calls",
    description="""Retrieves the total count of inference API calls made by the authenticated user.

### Authentication
- Requires a valid authentication token
- Token must be passed in the Authorization header

### Response Format
```json
{
    "total": int  // Total number of API calls made
}
```

### Error Responses
- `401 Unauthorized`:
    ```json
    {
        "detail": "Could not validate credentials"
    }
    ```

### Notes
- Counts all API calls regardless of success or failure
- Includes calls made with all API keys owned by the user
- Historical calls are included (no date filtering)""",
    response_description="Returns the total count of inference calls made by the user",
    responses={
        200: {
            "description": "Successfully retrieved total count",
            "content": {"application/json": {"example": {"total": 1500}}},
        },
        401: {
            "description": "Unauthorized - Invalid or missing authentication",
            "content": {
                "application/json": {
                    "example": {"detail": "Could not validate credentials"}
                }
            },
        },
    },
)
<<<<<<< HEAD
def total_inference_calls(
    db: Session = Depends(get_session),
    user: User = Depends(verify_user),
):
    track("total_inference_calls_request", {"user_id": str(user.id)})
    
    total = db.exec(
        select(func.count()).select_from(ApiLogs).where(ApiLogs.user_id == user.id)
    ).first()
    
    track("total_inference_calls_response", {
        "user_id": str(user.id),
        "total_calls": total
    })
    
    return {"total": total}
=======
async def total_inference_calls(db: DBSession, user: User = Depends(verify_user)):
    total = await db.exec(
        select(func.count()).select_from(ApiLogs).where(ApiLogs.user_id == user.id)
    )
    return {"total": total.first()}
>>>>>>> ead568a4


@router.get("/api-logs/metrics")
async def get_logs_metrics(
    db: DBSession,
    user: User = Depends(verify_user),
    start_date: Optional[str] = None,
    end_date: Optional[str] = None,
    machine_id: Optional[int] = None,  # Type hint remains int
    model: Optional[str] = None,
    api_key_id: Optional[int] = None,
    user_id: Optional[str] = None,
    flow_id: Optional[str] = None,
    time_bucket: str = "hour",  # hour, day, week, month
):
    track("logs_metrics_request", {
        "user_id": str(user.id),
        "is_admin": "admin" in user.roles,
        "time_bucket": time_bucket,
        "has_filters": any([start_date, end_date, machine_id, model, api_key_id, user_id, flow_id])
    })
    
    # Handle permission errors
    if user_id and "admin" not in user.roles:
        track("logs_metrics_error", {
            "user_id": str(user.id),
            "error": "permission_denied",
            "requested_user_id": user_id
        })
        raise HTTPException(
            status_code=403, detail="Only admins can query other users' logs"
        )

    # Get time bucket function
    time_bucket_fn = {
        "hour": lambda x: func.date_trunc("hour", x),
        "day": lambda x: func.date_trunc("day", x),
        "week": lambda x: func.date_trunc("week", x),
        "month": lambda x: func.date_trunc("month", x),
    }[time_bucket]

    # Get default time range based on bucket
    end_dt = datetime.fromisoformat(end_date) if end_date else datetime.utcnow()
    if not start_date:
        start_dt = end_dt - timedelta(
            days={
                "hour": 1,  # Last 24 hours
                "day": 7,  # Last week
                "week": 30,  # Last month
                "month": 365,  # Last year
            }[time_bucket]
        )
    else:
        start_dt = datetime.fromisoformat(start_date)

    # Build query with time bucket and date filtering
    time_bucket_col = time_bucket_fn(ApiLogs.created_at).label("timestamp")

    query = select(
        time_bucket_col,
        ApiLogs.model,
        func.count().label("calls"),
        func.coalesce(func.sum(ApiLogs.prompt_tokens), 0).label("prompt_tokens"),
        func.coalesce(func.sum(ApiLogs.completion_tokens), 0).label(
            "completion_tokens"
        ),
        func.coalesce(func.avg(ApiLogs.total_response_time), 0.0).label(
            "avg_response_time"
        ),
        func.coalesce(func.avg(ApiLogs.ttft), 0.0).label("avg_ttft"),
        func.coalesce(
            func.sum(
                ApiLogs.prompt_tokens
                * func.cast(ApiLogs.model_pricing["prompt_token"].astext, Float)
            ),
            0.0,
        ).label("prompt_cost"),
        func.coalesce(
            func.sum(
                ApiLogs.completion_tokens
                * func.cast(ApiLogs.model_pricing["completion_token"].astext, Float)
            ),
            0.0,
        ).label("completion_cost"),
    ).where(ApiLogs.created_at.between(start_dt, end_dt))

    # Access control
    if user_id:
        if "admin" not in user.roles:
            raise HTTPException(
                status_code=403, detail="Only admins can query other users' logs"
            )
        query = query.where(ApiLogs.user_id == user_id)
    else:
        if "admin" not in user.roles:
            query = query.where(ApiLogs.user_id == user.id)

    # Apply filters
    if start_date:
        query = query.where(ApiLogs.created_at >= start_date)
    if end_date:
        query = query.where(ApiLogs.created_at <= end_date)
    if machine_id:
        query = query.where(ApiLogs.machine_id == str(machine_id))  # Convert to string
    if model:
        query = query.where(ApiLogs.model == model)
    if api_key_id:
        query = query.where(ApiLogs.api_key_id == api_key_id)
    if flow_id:
        query = query.where(ApiLogs.flow_id == flow_id)

    # Group by timestamp and model, use the time_bucket_col directly
    query = query.group_by(time_bucket_col, ApiLogs.model).order_by(time_bucket_col)

    # Rest of the function remains the same
    results = await db.exec(query)
    results = results.all()

    # Process results safely
    time_series = {}
    model_distribution = {}

    for row in results:
        timestamp = row.timestamp.isoformat()
        if timestamp not in time_series:
            time_series[timestamp] = {
                "timestamp": timestamp,
                "calls": 0,
                "prompt_tokens": 0,
                "completion_tokens": 0,
                "avg_response_time": 0.0,
                "avg_ttft": 0.0,
                "prompt_cost": 0.0,
                "completion_cost": 0.0,
            }

        time_series[timestamp]["calls"] += row.calls or 0
        time_series[timestamp]["prompt_tokens"] += row.prompt_tokens or 0
        time_series[timestamp]["completion_tokens"] += row.completion_tokens or 0
        time_series[timestamp]["avg_response_time"] = row.avg_response_time or 0.0
        time_series[timestamp]["avg_ttft"] = row.avg_ttft or 0.0
        time_series[timestamp]["prompt_cost"] += row.prompt_cost or 0.0
        time_series[timestamp]["completion_cost"] += row.completion_cost or 0.0

        if row.model not in model_distribution:
            model_distribution[row.model] = {
                "model": row.model,
                "count": row.calls or 0,
            }

    # Safe summary calculations
    total_calls = sum(ts["calls"] for ts in time_series.values())

    track("logs_metrics_response", {
        "user_id": str(user.id),
        "total_calls": total_calls,
        "time_series_points": len(time_series),
        "model_count": len(model_distribution)
    })
    
    return {
        "summary": {
            "total_calls": total_calls,
            "total_tokens": sum(
                (ts["prompt_tokens"] or 0) + (ts["completion_tokens"] or 0)
                for ts in time_series.values()
            ),
            "avg_response_time": (
                sum(
                    (ts["avg_response_time"] or 0.0) * ts["calls"]
                    for ts in time_series.values()
                )
                / total_calls
                if total_calls > 0
                else 0.0
            ),
            "avg_ttft": (
                sum(
                    (ts["avg_ttft"] or 0.0) * ts["calls"] for ts in time_series.values()
                )
                / total_calls
                if total_calls > 0
                else 0.0
            ),
            "total_cost": sum(
                (ts["prompt_cost"] or 0.0) + (ts["completion_cost"] or 0.0)
                for ts in time_series.values()
            ),
        },
        "time_series": list(time_series.values()),
        "model_distribution": list(model_distribution.values()),
    }<|MERGE_RESOLUTION|>--- conflicted
+++ resolved
@@ -9,14 +9,10 @@
 from sqlalchemy import func
 from sqlalchemy.types import Float
 from datetime import datetime, timedelta
-<<<<<<< HEAD
-from src.router.utils.nr import track
-=======
 from src.router.utils.opensearch import (
     opensearch_client,
     OPENSEARCH_LLM_USAGE_LOG_INDEX,
 )
->>>>>>> ead568a4
 
 router = APIRouter()
 
@@ -194,61 +190,6 @@
     order: Literal["asc", "desc"] = Query(default="desc"),
     flow_id: Optional[str] = Query(default=None),
 ):
-<<<<<<< HEAD
-    track("list_logs_request", {
-        "user_id": str(user.id),
-        "page": page,
-        "page_size": page_size,
-        "is_admin": "admin" in user.roles,
-        "has_filters": any([start_date, end_date, machine_id, model, api_key_id, user_id, flow_id])
-    })
-    
-    # Check admin access
-    if user_id:
-        if "admin" not in user.roles:
-            track("list_logs_error", {
-                "user_id": str(user.id),
-                "error": "permission_denied",
-                "requested_user_id": user_id
-            })
-            raise HTTPException(
-                status_code=403, detail="Only admins can query other users' logs"
-            )
-
-    # Additional error tracking
-    if order_by not in [
-        "created_at",
-        "total_response_time",
-        "total_tokens",
-        "prompt_tokens",
-        "completion_tokens",
-        "ttft",
-        "model",
-        "machine_id",
-    ]:
-        track("list_logs_error", {
-            "user_id": str(user.id),
-            "error": "invalid_order_by",
-            "order_by": order_by
-        })
-        raise HTTPException(status_code=400, detail="Invalid order_by field")
-    
-    if order not in ["asc", "desc"]:
-        track("list_logs_error", {
-            "user_id": str(user.id),
-            "error": "invalid_order_direction",
-            "order": order
-        })
-        raise HTTPException(status_code=400, detail="Invalid order direction")
-    
-    offset = (page - 1) * page_size
-
-    query = db.query(ApiLogs)
-
-    # Handle user_id filtering and admin access
-    if "admin" in user.roles:
-        # Start with all logs for admin
-=======
     """
     List all logs with proper type validation
 
@@ -270,7 +211,6 @@
         must_conditions = [{"term": {"doc_type": "model_usage"}}]
 
         # Access control
->>>>>>> ead568a4
         if user_id:
             if "admin" not in user.roles:
                 raise HTTPException(
@@ -364,25 +304,9 @@
             "pages": total_pages,
         }
 
-<<<<<<< HEAD
-    track("list_logs_response", {
-        "user_id": str(user.id),
-        "total_logs": total_logs,
-        "returned_logs": len(filtered_logs),
-        "page": page
-    })
-    
-    return {
-        "logs": filtered_logs,
-        "total": total_logs,
-        "page": page,
-        "page_size": page_size,
-    }
-=======
     except Exception as e:
         logger.error(f"Error in list_all_logs: {str(e)}")
         raise HTTPException(status_code=500, detail="Internal server error")
->>>>>>> ead568a4
 
 
 @router.get(
@@ -429,30 +353,11 @@
         },
     },
 )
-<<<<<<< HEAD
-def total_inference_calls(
-    db: Session = Depends(get_session),
-    user: User = Depends(verify_user),
-):
-    track("total_inference_calls_request", {"user_id": str(user.id)})
-    
-    total = db.exec(
-        select(func.count()).select_from(ApiLogs).where(ApiLogs.user_id == user.id)
-    ).first()
-    
-    track("total_inference_calls_response", {
-        "user_id": str(user.id),
-        "total_calls": total
-    })
-    
-    return {"total": total}
-=======
 async def total_inference_calls(db: DBSession, user: User = Depends(verify_user)):
     total = await db.exec(
         select(func.count()).select_from(ApiLogs).where(ApiLogs.user_id == user.id)
     )
     return {"total": total.first()}
->>>>>>> ead568a4
 
 
 @router.get("/api-logs/metrics")
