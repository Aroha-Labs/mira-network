--- conflicted
+++ resolved
@@ -19,15 +19,11 @@
     LIST_FLOWS_DOCS,
 )
 from datetime import datetime, timedelta
-<<<<<<< HEAD
-from src.router.utils.nr import track
-=======
 from src.router.utils.redis import redis_client
 import json
 from src.router.utils.logger import logger
 from async_lru import alru_cache
 import traceback
->>>>>>> ead568a4
 
 router = APIRouter()
 
@@ -59,38 +55,15 @@
         user_id=str(user.id),
     )
     db.add(new_flow)
-<<<<<<< HEAD
-    db.commit()
-    db.refresh(new_flow)
-    
-    track("create_flow_success", {
-        "user_id": str(user.id),
-        "flow_id": str(new_flow.id),
-        "flow_name": new_flow.name
-    })
-    
-=======
     await db.commit()
     await db.refresh(new_flow)
->>>>>>> ead568a4
     return new_flow
 
 
 @router.get("/flows", **LIST_FLOWS_DOCS)
-<<<<<<< HEAD
-def list_all_flows(db: Session = Depends(get_session)):
-    flows = db.query(Flows).all()
-    
-    track("list_flows_response", {
-        "flows_count": len(flows)
-    })
-    
-    return flows
-=======
 async def list_all_flows(db: DBSession):
     flows = await db.exec(select(Flows))
     return flows.all()
->>>>>>> ead568a4
 
 
 @router.get(
@@ -161,16 +134,9 @@
         },
     },
 )
-<<<<<<< HEAD
-def get_flow(flow_id: str, db: Session = Depends(get_session)):
-    track("get_flow_request", {"flow_id": flow_id})
-    
-    flow = db.exec(select(Flows).where(Flows.id == flow_id)).first()
-=======
 async def get_flow(flow_id: str, db: DBSession):
     flow = await db.exec(select(Flows).where(Flows.id == flow_id))
     flow = flow.first()
->>>>>>> ead568a4
     if not flow:
         track("get_flow_error", {"flow_id": flow_id, "error": "flow_not_found"})
         raise HTTPException(status_code=404, detail="Flow not found")
@@ -276,27 +242,11 @@
         },
     },
 )
-<<<<<<< HEAD
-def update_flow(
-    flow_id: str,
-    flow: FlowRequest,
-    db: Session = Depends(get_session),
-    user: User = Depends(verify_user),
-):
-    track("update_flow_request", {
-        "flow_id": flow_id,
-        "flow_name": flow.name,
-        "user_id": str(user.id)
-    })
-    
-    existing_flow = db.query(Flows).filter(Flows.id == flow_id).first()
-=======
 async def update_flow(flow_id: str, flow: FlowRequest, db: DBSession):
     # existing_flow = db.query(Flows).filter(Flows.id == flow_id).first()
     existing_flow = await db.exec(select(Flows).where(Flows.id == int(flow_id)))
     existing_flow = existing_flow.first()
 
->>>>>>> ead568a4
     if not existing_flow:
         track("update_flow_error", {
             "flow_id": flow_id,
@@ -328,23 +278,8 @@
     existing_flow.name = flow.name
     existing_flow.variables = extract_variables(flow.system_prompt)
 
-<<<<<<< HEAD
-    db.commit()
-    db.refresh(existing_flow)
-    
-    track("update_flow_success", {
-        "flow_id": flow_id,
-        "flow_name": existing_flow.name,
-        "old_variables_count": old_variables_count,
-        "new_variables_count": len(existing_flow.variables or []),
-        "user_id": str(user.id),
-        "is_admin_action": is_admin and existing_flow.user_id != str(user.id)
-    })
-    
-=======
     await db.commit()
     await db.refresh(existing_flow)
->>>>>>> ead568a4
     return existing_flow
 
 
@@ -423,24 +358,10 @@
         },
     },
 )
-<<<<<<< HEAD
-def delete_flow(
-    flow_id: str,
-    db: Session = Depends(get_session),
-    user: User = Depends(verify_user)
-):
-    track("delete_flow_request", {
-        "flow_id": flow_id,
-        "user_id": str(user.id)
-    })
-    
-    existing_flow = db.query(Flows).filter(Flows.id == flow_id).first()
-=======
 async def delete_flow(flow_id: str, db: DBSession):
     existing_flow = await db.exec(select(Flows).where(Flows.id == int(flow_id)))
     existing_flow = existing_flow.first()
 
->>>>>>> ead568a4
     if not existing_flow:
         track("delete_flow_error", {
             "flow_id": flow_id,
@@ -448,43 +369,11 @@
             "user_id": str(user.id)
         })
         raise HTTPException(status_code=404, detail="Flow not found")
-<<<<<<< HEAD
-    
-    # Check if user is authorized to delete this flow
-    is_admin = False
-    is_admin = 'admin' in user.roles
-    
-    if existing_flow.user_id != str(user.id) and not is_admin:
-        track("delete_flow_error", {
-            "flow_id": flow_id,
-            "error": "not_authorized",
-            "user_id": str(user.id),
-            "flow_owner_id": existing_flow.user_id
-        })
-        raise HTTPException(
-            status_code=403,
-            detail="Not authorized to delete this flow"
-        )
-    
-    flow_name = existing_flow.name
-    
-    db.delete(existing_flow)
-    db.commit()
-    
-    track("delete_flow_success", {
-        "flow_id": flow_id,
-        "flow_name": flow_name,
-        "user_id": str(user.id),
-        "is_admin_action": is_admin and existing_flow.user_id != str(user.id)
-    })
-    
-=======
 
     await db.delete(existing_flow)
     await db.commit()
     await redis_client.delete(f"flow:{flow_id}")
     get_cached_flow.cache_clear()
->>>>>>> ead568a4
     return {"message": "Flow deleted successfully"}
 
 
@@ -718,18 +607,6 @@
     db: DBSession,
     user: User = Depends(verify_user),
 ):
-<<<<<<< HEAD
-    track("flow_completion_request", {
-        "flow_id": flow_id,
-        "model": req.model,
-        "user_id": str(user.id),
-        "stream": req.stream,
-        "messages_count": len(req.messages),
-        "has_tools": req.tools is not None and len(req.tools) > 0
-    })
-    
-    # Handle error cases with tracking
-=======
     # get user credits
     user_credits = await redis_client.get(f"user_credit:{user.id}")
     logger.info(f"User credits: {user_credits}")
@@ -738,7 +615,6 @@
         raise HTTPException(status_code=402, detail="Insufficient credits")
 
     logger.info(f"Generating with flow ID: {flow_id}")
->>>>>>> ead568a4
     if any(msg.role == "system" for msg in req.messages):
         track("flow_completion_error", {
             "flow_id": flow_id,
@@ -822,91 +698,6 @@
         "variables_count": len(required_vars) if required_vars else 0
     })
 
-<<<<<<< HEAD
-    response = await generate(
-        req=AiRequest(
-            model=req.model,
-            messages=req.messages,
-            stream=req.stream,
-            model_provider=None,
-            tools=req.tools,
-            tool_choice=req.tool_choice,
-        ),
-        flow_id=flow_id,
-        user=user,
-        db=db,
-    )
-    
-    # Note: The usage metrics will be tracked in the generate function
-    # but we can add a completion event here
-    track("flow_completion_success", {
-        "flow_id": flow_id,
-        "model": req.model,
-        "user_id": str(user.id)
-    })
-
-    return response
-
-
-@router.get(
-    "/flows/{flow_id}/stats",
-    response_model=FlowStats,
-    summary="Get Flow Stats",
-    description="Get basic usage statistics and time series data for a specific flow",
-)
-async def get_flow_stats(
-    flow_id: str,
-    db: Session = Depends(get_session),
-    user: User = Depends(verify_user),
-) -> FlowStats:
-    track("flow_stats_request", {
-        "flow_id": flow_id,
-        "user_id": str(user.id)
-    })
-    
-    # Verify flow exists
-    flow = db.exec(select(Flows).where(Flows.id == flow_id)).first()
-    if not flow:
-        track("flow_stats_error", {
-            "flow_id": flow_id,
-            "error": "flow_not_found",
-            "user_id": str(user.id)
-        })
-        raise HTTPException(status_code=404, detail="Flow not found")
-
-    # Get the latest log entry for this flow
-    log = db.exec(
-        select(ApiLogs)
-        .where(ApiLogs.flow_id == flow_id)
-        .order_by(ApiLogs.created_at.desc())
-        .limit(1)
-    ).first()
-
-    if not log:
-        track("flow_stats_error", {
-            "flow_id": flow_id,
-            "error": "no_stats_available",
-            "user_id": str(user.id)
-        })
-        raise HTTPException(status_code=404, detail="No stats available for this flow")
-
-    # Get time series data for the last 24 hours
-    end_date = datetime.utcnow()
-    start_date = end_date - timedelta(hours=24)
-
-    time_series = db.exec(
-        select(
-            func.date_trunc("hour", ApiLogs.created_at).label("timestamp"),
-            func.sum(ApiLogs.total_tokens).label("tokens"),
-            func.sum(ApiLogs.prompt_tokens).label("prompt_tokens"),
-            func.sum(ApiLogs.completion_tokens).label("completion_tokens"),
-            ApiLogs.model_pricing,
-        )
-        .where(
-            ApiLogs.flow_id == flow_id,
-            ApiLogs.created_at >= start_date,
-            ApiLogs.created_at <= end_date,
-=======
     try:
         response = await chatCompletionGenerate(
             req=AiRequest(
@@ -920,7 +711,6 @@
             flow_id=flow_id,
             user=user,
             db=db,
->>>>>>> ead568a4
         )
     except Exception as e:
         # Get full traceback
@@ -931,46 +721,6 @@
             f"Traceback:\n{error_trace}"
         )
 
-<<<<<<< HEAD
-    # Get current stats from the latest log
-    current_pricing = {}
-    if (
-        log.model_pricing
-        and hasattr(log.model_pricing, "prompt_token")
-        and hasattr(log.model_pricing, "completion_token")
-    ):
-        current_pricing = {
-            "prompt_token": float(log.model_pricing.prompt_token),
-            "completion_token": float(log.model_pricing.completion_token),
-        }
-        total_cost = (
-            log.prompt_tokens * current_pricing["prompt_token"]
-            + log.completion_tokens * current_pricing["completion_token"]
-        )
-    else:
-        total_cost = 0.0
-
-    track("flow_stats_success", {
-        "flow_id": flow_id,
-        "user_id": str(user.id),
-        "model": log.model,
-        "total_tokens": log.total_tokens,
-        "time_series_entries": len(time_series)
-    })
-
-    return FlowStats(
-        total_tokens=log.total_tokens,
-        prompt_tokens=log.prompt_tokens,
-        completion_tokens=log.completion_tokens,
-        total_cost=total_cost,
-        model=log.model,
-        model_pricing=current_pricing,
-        total_response_time=log.total_response_time,
-        ttft=log.ttft,
-        time_series=time_series_data,
-    )
-=======
         raise HTTPException(status_code=500, detail=str(e))
 
-    return response
->>>>>>> ead568a4
+    return response