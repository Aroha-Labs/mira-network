[project]
authors = [
  {name = "Hamid Raza", email = "contact@hamidraza.com"},
]
dependencies = [
  "fastapi>=0.115.5",
  "uvicorn>=0.32.1",
  "sqlmodel>=0.0.22",
  "redis>=5.2.0",
  "httpx>=0.27.2",
  "requests>=2.32.3",
  "prometheus-fastapi-instrumentator>=7.0.0",
  "supabase>=2.10.0",
  "newrelic>=10.6.0",
  "psycopg2-binary>=2.9.10",
  "PyJWT>=2.10.1",
  "scalar-fastapi>=1.0.3",
  "alembic>=1.14.0",
  "fastapi-profiler>=1.4.1",
  "web3>=7.7.0",
  "eth-account>=0.13.4",
  "PyJWT>=2.10.1",
  "asyncpg>=0.30.0",
  "greenlet>=3.1.1",
  "async-lru>=2.0.4",
  "opensearch-py>=2.8.0",
  "aiohttp>=3.11.13",
  "python-multipart>=0.0.20",
  "boto3>=1.37.30",
]
description = "Default template for PDM package"
license = {text = "MIT"}
name = "mira-client-dashboard"
readme = "README.md"
requires-python = "==3.11.*"
version = "0.1.0"

[tool.pdm]
distribution = false

[tool.pdm.scripts]
"_".env_file = ".env.local"

# Server commands
<<<<<<< HEAD
dev = {cmd = "newrelic-admin run-python -m uvicorn src.router.main:app --host 0.0.0.0 --port 8000  --reload", env_file = ".env.local"}
prod = {cmd = "newrelic-admin run-python -m uvicorn src.router.main:app --host 0.0.0.0 --port 80 --workers 3", env_file = ".env.prod"}
test = {cmd = "newrelic-admin run-python -m uvicorn src.router.main:app --host 0.0.0.0 --port 8001", env_file = ".env.test"}
=======
dev = {cmd = "newrelic-admin run-python -m uvicorn src.router.main:app --host 0.0.0.0 --port 8000 --reload", env_file = ".env.local"}
prod = {cmd = "newrelic-admin run-python -m uvicorn src.router.main:app --host 0.0.0.0 --port 80 --workers 3 --no-access-log", env_file = ".env.prod"}
test = {cmd = "newrelic-admin run-python -m uvicorn src.router.main:app --host 0.0.0.0 --port 8001 --no-access-log", env_file = ".env.test"}
>>>>>>> 2a03b07c

# Migration commands for local development
dev-migrate = {cmd = "alembic", env_file = ".env.local"}
dev-migrate-down = "pdm run dev-migrate downgrade -1"
dev-migrate-gen = "pdm run dev-migrate revision --autogenerate -m"
dev-migrate-up = "pdm run dev-migrate upgrade head"

# Migration commands for test
test-migrate = {cmd = "alembic", env_file = ".env.test"}
test-migrate-down = "pdm run test-migrate downgrade -1"
test-migrate-gen = "pdm run test-migrate revision --autogenerate -m"
test-migrate-up = "pdm run test-migrate upgrade head"

# Migration commands for production
prod-migrate = {cmd = "alembic", env_file = ".env.prod"}
prod-migrate-down = "pdm run prod-migrate downgrade -1"
prod-migrate-gen = "pdm run prod-migrate revision --autogenerate -m"
prod-migrate-up = "pdm run prod-migrate upgrade head"<|MERGE_RESOLUTION|>--- conflicted
+++ resolved
@@ -42,15 +42,10 @@
 "_".env_file = ".env.local"
 
 # Server commands
-<<<<<<< HEAD
-dev = {cmd = "newrelic-admin run-python -m uvicorn src.router.main:app --host 0.0.0.0 --port 8000  --reload", env_file = ".env.local"}
-prod = {cmd = "newrelic-admin run-python -m uvicorn src.router.main:app --host 0.0.0.0 --port 80 --workers 3", env_file = ".env.prod"}
-test = {cmd = "newrelic-admin run-python -m uvicorn src.router.main:app --host 0.0.0.0 --port 8001", env_file = ".env.test"}
-=======
+
 dev = {cmd = "newrelic-admin run-python -m uvicorn src.router.main:app --host 0.0.0.0 --port 8000 --reload", env_file = ".env.local"}
 prod = {cmd = "newrelic-admin run-python -m uvicorn src.router.main:app --host 0.0.0.0 --port 80 --workers 3 --no-access-log", env_file = ".env.prod"}
 test = {cmd = "newrelic-admin run-python -m uvicorn src.router.main:app --host 0.0.0.0 --port 8001 --no-access-log", env_file = ".env.test"}
->>>>>>> 2a03b07c
 
 # Migration commands for local development
 dev-migrate = {cmd = "alembic", env_file = ".env.local"}
