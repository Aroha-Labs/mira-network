import { FastifyPluginAsync } from "fastify";
import axios from "axios";
import { Env } from "../config";
import { registerMachine, getLocalIp } from "../utils/machineRegistry";
import OpenAI from "openai";
import { ChatCompletionMessageParam } from "openai/resources/chat/completions";

enum PROVIDER_NAME {
  OPENAI = "openai",
  OPENROUTER = "openrouter",
  ANTHROPIC = "anthropic",
  MIRA = "mira",
  GROQ = "groq",
}

// Model Providers
interface ModelProvider {
  baseUrl: string;
  apiKey: string;
  providerName: PROVIDER_NAME;
}

interface Message {
  role: "system" | "user" | "assistant" | "function";
  content: string;
  name?: string;
}

interface VerifyRequest {
  messages: Message[];
  model: string;
  model_provider?: ModelProvider;
}


interface VerifyFunctionArgs {
  is_correct: boolean;
  reason: string;
}

type AiRequest = OpenAI.ChatCompletionCreateParams & {
  model: string;
  modelProvider?: ModelProvider;
};

const ROUTER_BASE_URL = process.env.ROUTER_BASE_URL;

const modelProviders: Record<PROVIDER_NAME, ModelProvider> = {
  [PROVIDER_NAME.OPENAI]: {
    baseUrl: "https://api.openai.com/v1",
    apiKey: process.env.OPENAI_API_KEY || "",
    providerName: PROVIDER_NAME.OPENAI,
  },
  [PROVIDER_NAME.OPENROUTER]: {
    baseUrl: "https://openrouter.ai/api/v1",
    apiKey: process.env.OPENROUTER_API_KEY || "",
    providerName: PROVIDER_NAME.OPENROUTER,
  },
  [PROVIDER_NAME.ANTHROPIC]: {
    baseUrl: "https://api.anthropic.com/v1",
    apiKey: process.env.ANTHROPIC_API_KEY || "",
    providerName: PROVIDER_NAME.ANTHROPIC,
  },
  [PROVIDER_NAME.MIRA]: {
    baseUrl: process.env.MIRA_BASE_URL || "https://ollama.alts.dev/v1",
    apiKey: process.env.MIRA_API_KEY || "",
    providerName: PROVIDER_NAME.MIRA,
  },
  [PROVIDER_NAME.GROQ]: {
    baseUrl: process.env.GROQ_BASE_URL || "https://api.groq.com/openai/v1",
    apiKey: process.env.GROQ_API_KEY || "",
    providerName: PROVIDER_NAME.GROQ,
  },
};

const getModelProvider = (
  model: string,
  modelProvider?: ModelProvider
): [ModelProvider, string] => {
  if (model === "") {
    throw new Error("Model is required");
  }

  if (modelProvider) {
    return [modelProvider, model];
  }

  const [providerName, ...rest] = model.split("/") as [
    PROVIDER_NAME,
    ...string[]
  ];
  const modelName = rest.join("/");

  if (!modelName || modelName === "") {
    throw new Error("Invalid model name");
  }

  if (!modelProviders[providerName]) {
    throw new Error("Invalid model provider");
  }

  return [modelProviders[providerName], modelName];
};

type GetLlmCompletionRequest = OpenAI.ChatCompletionCreateParams & {
  model: string;
  modelProvider: ModelProvider;
};

// LLM Completion function that handles streaming and non-streaming responses
async function getLlmCompletion({
  model,
  modelProvider,
  messages,
  stream = false,
  logger,
}: GetLlmCompletionRequest & { logger: import('fastify').FastifyBaseLogger }) {
  logger.info({
    msg: 'Starting LLM completion request',
    provider: modelProvider.providerName,
    model,
    stream
  });

  try {
    const openai = new OpenAI({
      apiKey: modelProvider.apiKey,
      baseURL: modelProvider.baseUrl,
    });

    const response = await openai.chat.completions.create({
      model,
      messages,
      stream,
    });

    logger.info({
      msg: 'LLM completion request successful',
      provider: modelProvider.providerName,
      model
    });

    return response;
  } catch (error: any) {
    logger.error({
      msg: "OpenAI SDK completion request failed",
      provider: modelProvider.providerName,
      model,
      error: {
        message: error.message,
        status: error.status,
        type: error.type,
      },
    });
    throw error;
  }
}

// Update liveness check function
async function updateLiveness(machineIp: string, logger: import('fastify').FastifyBaseLogger) {
  const url = `${ROUTER_BASE_URL}/liveness/${machineIp}`;

  setInterval(async () => {
    try {
      await axios.post(url, {}, { headers: { Authorization: `Bearer ${Env.MACHINE_API_TOKEN}` } });
      logger.info(`Liveness check successful for ${machineIp}`);
    } catch (error) {
      const err = error as Error;
      logger.error(`Error in liveness check: ${err.message}`);
    }
  }, 3000);
}

// Root plugin definition
const root: FastifyPluginAsync = async (fastify, opts): Promise<void> => {
  // Register startup handler
  fastify.addHook("onReady", async () => {
    const machineIp = Env.MACHINE_IP || getLocalIp(fastify.log);
    fastify.log.info(`Using machine IP: ${machineIp}`);

    fastify.log.info("Starting machine registration process...");

    if (!ROUTER_BASE_URL) {
      fastify.log.error("ROUTER_BASE_URL is not set");
      fastify.log.error("Shutting down...");
      process.exit(1);
    }

    const machineToken = await registerMachine(ROUTER_BASE_URL, fastify.log);

    if (machineToken) {
      fastify.log.info("Machine registered successfully and token acquired");
      process.env.MACHINE_API_TOKEN = machineToken;
      Env.MACHINE_API_TOKEN = machineToken;
      fastify.log.info(`Using machine name: ${Env.MACHINE_NAME}`);

      updateLiveness(machineIp, fastify.log);
    } else {
      fastify.log.error("Failed to register machine or acquire token after multiple attempts");
      fastify.log.error("Machine registration is required to run the service");
      fastify.log.error("Shutting down...");
      process.exit(1);
    }
  });

  fastify.addHook("preHandler", async (request, reply) => {
    reply.header("x-machine-ip", Env.MACHINE_IP || getLocalIp(fastify.log));
  });

  // Health check endpoint
  fastify.get("/health", async (request, reply) => {
    return reply.send({
      status: "ok",
      version: process.env.VERSION || "0.0.0",
    });
  });

  // Chat completions endpoint
  fastify.post<{ Body: AiRequest }>(
    "/v1/chat/completions",
    async (request, reply) => {
      const body = request.body;
      console.log("Received raw body:", body);

      const requestId = request.id;
      const startTime = Date.now();

      const { model, modelProvider, messages, stream = false } = request.body as {
        model: string;
        modelProvider?: any;
        messages: Array<{ role: string; content: string | Array<{ type: string;[key: string]: any }> }>;
        stream?: boolean;
      };

      if (!messages || !messages.some((msg) => msg.role === "user")) {
        fastify.log.warn({
          msg: "Invalid request - missing user message",
          requestId,
        });
        reply
          .code(400)
          .send({ error: "At least one user message is required" });
        return;
      }

      try {
        const [provider, modelName] = getModelProvider(model, modelProvider);


        const response = await getLlmCompletion({
          model: modelName,
          modelProvider: provider,
          messages: messages as ChatCompletionMessageParam[],
          stream: !!stream,
          logger: fastify.log,
        });

        if (!stream) {
          return { data: response };
        }

<<<<<<< HEAD
        reply.raw.setHeader("x-machine-ip", Env.MACHINE_IP || getLocalIp());
=======
        reply.raw.setHeader("x-machine-ip", Env.MACHINE_IP || getLocalIp(fastify.log));
>>>>>>> 2a03b07c
        reply.raw.setHeader("x-machine-name", Env.MACHINE_NAME);
        reply.raw.setHeader("Content-Type", "text/event-stream");
        reply.raw.setHeader("Cache-Control", "no-cache");
        reply.raw.setHeader("Connection", "keep-alive");

        reply.hijack();

        for await (const chunk of response as any) {
          const data = JSON.stringify(chunk);
          reply.raw.write(`data: ${data}\n\n`);
        }

        reply.raw.end();
      } catch (error: any) {
        const duration = Date.now() - startTime;
        fastify.log.error({
          msg: "Chat completion request failed",
          requestId,
          duration,
          error: {
            message: error.message,
            code: error.code,
            stack: error.stack,
            response: error.response
              ? {
                status: error.response.status,
                statusText: error.response.statusText,
                data: error.response.data,
              }
              : undefined,
          },
        });

        const statusCode = error.response?.status || 500;
        const errorMessage =
          error.response?.data?.error?.message ||
          error.message ||
          "Unknown error";

        reply.code(statusCode).send({
          error: errorMessage,
          request_id: requestId,
        });
      }
    }
  );

  // Verification endpoint
  fastify.post<{ Body: VerifyRequest }>(
    "/v1/verify",
    async (request, reply) => {
      const { messages, model, model_provider } = request.body;

      if (!messages || messages.length === 0) {
        return reply.code(400).send({
          error: "At least one message is required"
        });
      }

      // Add system message if not present
      if (!messages.some(msg => msg.role === "system")) {
        messages.unshift({
          role: "system",
          content: `You are a verification assistant. Your task is to verify if the user message is correct or not.
                   Use the provided verify_statement function to respond.
                   Be concise with your reasoning.
                   Always use the function to respond.`
        });
      }

      try {
        const [provider, modelName] = getModelProvider(model, model_provider);


        const openai = new OpenAI({
          apiKey: provider.apiKey,
          baseURL: provider.baseUrl,
        });

        const response = await openai.chat.completions.create({
          model: modelName,
          messages: messages as OpenAI.ChatCompletionMessageParam[], 
          stream: false,
          tools: [{
            type: "function",
            function: {
              name: "verify_statement",
              description: "Verify if the user message is correct or not",
              parameters: {
                type: "object",
                properties: {
                  is_correct: {
                    type: "boolean",
                    description: "Whether the statement is correct (true) or incorrect (false)"
                  },
                  reason: {
                    type: "string",
                    description: "Brief explanation for the verification result"
                  }
                },
                required: ["is_correct", "reason"]
              }
            }
          }],
          tool_choice: { type: "function", function: { name: "verify_statement" } },
        }) as OpenAI.ChatCompletion;


        const toolCall = response.choices[0].message.tool_calls?.[0];
        
        if (toolCall) {
          const args = JSON.parse(toolCall.function.arguments) as VerifyFunctionArgs;
          return {
            result: args.is_correct ? "yes" : "no",
            content: args.reason
          };
        }

        // Fallback to content-based response
        const content = response.choices[0].message.content || "";
        return {
          result: content.trim().toLowerCase() === "yes" ? "yes" : "no",
          content: content
        };

      } catch (error: any) {
        fastify.log.error({
          msg: "Verification request failed",
          error: {
            message: error.message,
            code: error.code,
            stack: error.stack
          }
        });

        const statusCode = error.response?.status || 500;
        const errorMessage = error.response?.data?.error?.message || error.message || "Unknown error";

        return reply.code(statusCode).send({
          error: errorMessage
        });
      }
    }
  );
};

export default root;<|MERGE_RESOLUTION|>--- conflicted
+++ resolved
@@ -259,11 +259,7 @@
           return { data: response };
         }
 
-<<<<<<< HEAD
         reply.raw.setHeader("x-machine-ip", Env.MACHINE_IP || getLocalIp());
-=======
-        reply.raw.setHeader("x-machine-ip", Env.MACHINE_IP || getLocalIp(fastify.log));
->>>>>>> 2a03b07c
         reply.raw.setHeader("x-machine-name", Env.MACHINE_NAME);
         reply.raw.setHeader("Content-Type", "text/event-stream");
         reply.raw.setHeader("Cache-Control", "no-cache");
