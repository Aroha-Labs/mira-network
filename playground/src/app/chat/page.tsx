"use client";

import { useState, useRef, useEffect, useMemo } from "react";
import Link from "next/link";
import ChatBubble from "src/components/ChatBubble";
// import SystemPromptInput from "src/components/SystemPromptInput";
import { ChatBubbleBottomCenterIcon, StopIcon } from "@heroicons/react/24/outline";
import Loading, { Spinner } from "src/components/PageLoading";
import AutoGrowTextarea from "src/components/AutoGrowTextarea";
import ConfirmModal from "src/components/ConfirmModal";
import { LLM_BASE_URL } from "src/config";
import { useQuery } from "@tanstack/react-query";
import { useSession } from "src/hooks/useSession";
import { Message, sanitizeText } from "src/utils/chat";
import { Brain } from "lucide-react";
<<<<<<< HEAD
import { trackEvent } from "src/lib/mira";
=======
import api from "src/lib/axios";
>>>>>>> b8b3a804

const fetchChatCompletion = async (
  messages: Message[],
  onMessage: (message: Partial<Message>) => void,
  controller: AbortController,
  model: string,
  token: string,
  reasoningEffort: "disabled" | "low" | "medium" | "high" | undefined
) => {
  const response = await fetch(`${LLM_BASE_URL}/chat/completions`, {
    method: "POST",
    headers: {
      "Content-Type": "application/json",
      Authorization: `Bearer ${token}`,
    },
    body: JSON.stringify({
      model,
      messages,
      stream: true,
      reasoning_effort: reasoningEffort,
    }),
    signal: controller.signal,
  });

  if (!response.ok) {
    try {
      const data = await response.json();
      throw new Error(data.detail || data.error.message || "Failed to send message");
    } catch (error) {
      throw error;
    }
  }

  const reader = response.body?.getReader();
  const decoder = new TextDecoder();
  let done = false;

  while (!done) {
    const { value, done: doneReading } = await reader!.read()!;
    done = doneReading;

    if (doneReading) continue;

    const chunks = decoder
      .decode(value, { stream: true })
      .split("\n")
      .flatMap((c) => c.split("data: "))
      .filter((c) => {
        if (!c) return false;
        const wordsToIgnore = ["[DONE]", "[ERROR]", "OPENROUTER PROCESSING"];
        return !wordsToIgnore.some((w) => c.includes(w));
      });

    for (const chunk of chunks) {
      let data;
      try {
        data = JSON.parse(chunk);

        if (data.error) {
          throw new Error(data.error.message);
        }
        const choice = data.choices[0];
        if (choice.delta) {
          const message: Partial<Message> = {};
          if (choice.delta.content !== undefined) {
            message.content = sanitizeText(choice.delta.content);
          }
          if (choice.delta.reasoning !== undefined) {
            message.reasoning = sanitizeText(choice.delta.reasoning);
          }
          if (Object.keys(message).length > 0) {
            onMessage(message);
          }
        } else if (choice.message) {
          onMessage({
            content: sanitizeText(choice.message.content),
            reasoning: sanitizeText(choice.message.reasoning),
          });
        }
      } catch (error) {
        console.error("Failed to parse response:", error);
      }
    }
  }
};

const fetchSupportedModels = async () => {
  const response = await api.get("/v1/models");
  console.log("Supported models:", response.data);
  return response.data.data.map((model: { id: string }) => model.id);
};

export default function Chat() {
  const { data: userSession, isLoading } = useSession();

  const [messages, setMessages] = useState<Message[]>([]);
  const [input, setInput] = useState("");
  const [systemPrompt] = useState("");
  const [isSending, setIsSending] = useState(false);
  const [showConfirmModal, setShowConfirmModal] = useState(false);
  const [errorMessage, setErrorMessage] = useState("");
  const abortControllerRef = useRef<AbortController | null>(null);
  const [selectedModel, setSelectedModel] = useState("");
  const [reasoningEffort, setReasoningEffort] = useState<
    "disabled" | "low" | "medium" | "high"
  >("disabled");

  const {
    data: supportedModelsData,
    error: supportedModelsError,
    isLoading: isModelsLoading,
  } = useQuery<string[]>({
    queryKey: ["supportedModels"],
    queryFn: fetchSupportedModels,
  });

  useEffect(() => {
    if (supportedModelsData) {
      setSelectedModel(supportedModelsData[0]);
    }
  }, [supportedModelsData]);

  const handleInputChange = (e: React.ChangeEvent<HTMLTextAreaElement>) => {
    setInput(e.target.value);
  };

  const supportedModelsOptions = useMemo(() => {
    if (!supportedModelsData) return [];
    return supportedModelsData.map((m) => {
      const s = m.split("/");
      return { value: m, label: s[s.length - 1] };
    });
  }, [supportedModelsData]);

  // const handleSystemPromptChange = (v: string) => {
  //   setSystemPrompt(v);
  // };

  const handleModelChange = (e: React.ChangeEvent<HTMLSelectElement>) => {
    setSelectedModel(e.target.value);
  };

  const handleReasoningEffortChange = (e: React.ChangeEvent<HTMLSelectElement>) => {
    setReasoningEffort(e.target.value as "disabled" | "low" | "medium" | "high");
  };

  const handleKeyDown = (e: React.KeyboardEvent<HTMLTextAreaElement>) => {
    if (e.key === "Enter" && !e.shiftKey) {
      e.preventDefault();
      sendMessage(input);
    }
  };

  const sendMessage = async (userInput: string = "") => {
    const i = (userInput || input).trim();

    if (!i) return;
    if (!userSession?.access_token) {
      setErrorMessage("Please login to continue.");
      return;
    }

    trackEvent('chat_message_sent', {
      model: selectedModel,
      reasoning_effort: reasoningEffort,
      message_length: i.length
    });

    setIsSending(true);
    setErrorMessage("");

    const userMessage: Message = { role: "user", content: i };
    const assistantMessage: Message = {
      role: "assistant",
      content: "",
      reasoning: "",
    };
    const updatedMessages = [...messages, userMessage];

    setMessages([...updatedMessages, assistantMessage]);
    setInput("");

    setTimeout(() => {
      window.scrollTo({
        top: document.body.scrollHeight,
        behavior: "smooth",
      });
    }, 200);

    const sp: Message = { role: "system", content: systemPrompt.trim() };
    const newMessages = sp.content ? [sp, ...updatedMessages] : updatedMessages;

    abortControllerRef.current = new AbortController();

    try {
      await fetchChatCompletion(
        newMessages,
        (chunk) => {
          if (chunk.content !== undefined) {
            assistantMessage.content = (assistantMessage.content || "") + chunk.content;
          }
          if (chunk.reasoning !== undefined) {
            assistantMessage.reasoning =
              (assistantMessage.reasoning || "") + chunk.reasoning;
          }
          setMessages((prevMessages) => [
            ...prevMessages.slice(0, -1),
            { ...assistantMessage },
          ]);
        },
        abortControllerRef.current,
        selectedModel,
        userSession.access_token,
        reasoningEffort === "disabled" ? undefined : reasoningEffort
      );
    } catch (error) {
      const err = error as Error;
      if (err.name !== "AbortError") {
        console.error("Failed to send message:", error);
        setMessages((prevMessages) => prevMessages.slice(0, -2));
        setInput(userMessage.content);
        setErrorMessage(err.message || "Failed to send message. Please try again.");
      }
    } finally {
      setIsSending(false);
    }
  };

  const sendContinueMessage = async () => {
    // setInput("continue");
    await sendMessage("continue");
  };

  const handleDeleteMessage = (index: number) => {
    setMessages([...messages.slice(0, index), ...messages.slice(index + 1)]);
  };

  const handleEditMessage = (index: number) => {
    const messageToEdit = messages[index];
    setInput(messageToEdit.content);
    setMessages(messages.slice(0, index));
  };

  const handleRefreshMessage = async (index: number) => {
    if (!userSession?.access_token) {
      setErrorMessage("Please login to continue.");
      return;
    }

    const messagesToKeep = messages.slice(0, index + 1);
    setMessages(messagesToKeep);
    setInput("");

    setIsSending(true);
    setErrorMessage("");

    const assistantMessage: Message = {
      role: "assistant",
      content: "",
      reasoning: "",
    };
    const updatedMessages = [...messagesToKeep, assistantMessage];

    setMessages(updatedMessages);

    setTimeout(() => {
      window.scrollTo({
        top: document.body.scrollHeight,
        behavior: "smooth",
      });
    }, 200);

    const sp: Message = { role: "system", content: systemPrompt.trim() };
    const newMessages = sp.content ? [sp, ...messagesToKeep] : messagesToKeep;

    abortControllerRef.current = new AbortController();

    try {
      await fetchChatCompletion(
        newMessages,
        (chunk) => {
          if (chunk.content !== undefined) {
            assistantMessage.content = (assistantMessage.content || "") + chunk.content;
          }
          if (chunk.reasoning !== undefined) {
            assistantMessage.reasoning =
              (assistantMessage.reasoning || "") + chunk.reasoning;
          }
          setMessages((prevMessages) => [
            ...prevMessages.slice(0, -1),
            { ...assistantMessage },
          ]);
        },
        abortControllerRef.current,
        selectedModel,
        userSession.access_token,
        reasoningEffort === "disabled" ? undefined : reasoningEffort
      );
    } catch (error) {
      if ((error as Error).name !== "AbortError") {
        console.error("Failed to send message:", error);
        setMessages((prevMessages) => prevMessages.slice(0, -1));
        setErrorMessage("Failed to send message. Please try again.");
      }
    } finally {
      setIsSending(false);
    }
  };

  const handleClearHistory = () => {
    trackEvent('chat_clear_history', {});
    setShowConfirmModal(true);
  };

  const confirmClearHistory = () => {
    setMessages([]);
    setShowConfirmModal(false);
  };

  const cancelClearHistory = () => {
    setShowConfirmModal(false);
  };

  const handleStop = () => {
    if (abortControllerRef.current) {
      abortControllerRef.current.abort();
    }
  };

  if (isLoading || isModelsLoading) {
    return <Loading fullPage />;
  }

  if (supportedModelsError) {
    return (
      <div className="flex items-center justify-center h-screen">
        <div className="text-red-500">Error loading models</div>
      </div>
    );
  }

  if (!userSession?.user) {
    return (
      <div className="flex items-center justify-center h-screen">
        <Link
          href="/login"
          className="p-4 text-white bg-blue-500 rounded-lg hover:bg-blue-600"
        >
          Login
        </Link>
      </div>
    );
  }

  const userInfo = userSession.user.user_metadata as {
    name: string;
    avatar_url: string;
  };

  return (
    <div className="flex flex-col items-center flex-1 bg-gray-100">
      <div className="flex self-start justify-center p-1 m-1 bg-white">
        <select
          value={selectedModel}
          onChange={handleModelChange}
          className="p-1 border border-gray-300 rounded-md focus:outline-hidden focus:ring-2 focus:ring-blue-500"
        >
          {supportedModelsOptions.map((o) => (
            <option key={o.value} value={o.value}>
              {o.label}
            </option>
          ))}
        </select>
      </div>
      {/* <SystemPromptInput onChange={handleSystemPromptChange} /> */}
      <div className="flex-1 w-full p-4 space-y-6 overflow-y-auto">
        {messages.length === 0 ? (
          <div className="flex flex-col items-center justify-center h-full text-gray-500">
            <ChatBubbleBottomCenterIcon className="w-12 h-12 mb-4" />
            <div>Start chatting...</div>
          </div>
        ) : (
          messages.map((msg, index) => (
            <ChatBubble
              key={index}
              msg={msg}
              userInfo={userInfo}
              onDelete={() => handleDeleteMessage(index)}
              onEdit={() => handleEditMessage(index)}
              onRefresh={() => handleRefreshMessage(index)}
              isLoading={isSending}
            />
          ))
        )}

        {!isSending && messages.length ? (
          <div className="relative flex justify-start max-w-2xl px-4 mx-auto -top-4">
            <button
              className="text-sm text-gray-400 underline hover:text-gray-600 focus:outline-hidden"
              onClick={sendContinueMessage}
            >
              Continue
            </button>
          </div>
        ) : null}

        {messages.length > 0 && (
          <div className="flex flex-col items-center text-center text-gray-500">
            {isSending ? <Spinner /> : <div>End of messages</div>}
            {!isSending && (
              <button
                className="text-sm text-blue-400 underline hover:text-gray-600 focus:outline-hidden"
                onClick={handleClearHistory}
              >
                Clean History
              </button>
            )}
          </div>
        )}
      </div>
      <div className="sticky bottom-0 w-full p-4 bg-white border-t border-gray-300">
        <div className="flex flex-col max-w-2xl gap-2 mx-auto">
          <div className="flex justify-center space-x-2">
            <div className="relative flex items-center gap-2">
              <select
                value={reasoningEffort}
                onChange={handleReasoningEffortChange}
                className="py-2 pl-10 pr-8 text-sm font-medium transition-all duration-200 ease-in-out bg-white border border-gray-300 rounded-lg shadow-sm appearance-none cursor-pointer hover:border-blue-400 focus:border-blue-500 focus:ring-2 focus:ring-blue-200 focus:outline-none disabled:opacity-50 disabled:cursor-not-allowed"
                title="Select reasoning depth"
              >
                <option value="disabled" className="text-gray-700 bg-gray-50">
                  💡 No Reasoning
                </option>
                <option value="low" className="text-blue-700 bg-blue-50">
                  🤔 Basic Reasoning
                </option>
                <option value="medium" className="text-yellow-700 bg-yellow-50">
                  🧐 Detailed Reasoning
                </option>
                <option value="high" className="text-red-700 bg-red-50">
                  🤯 Deep Reasoning
                </option>
              </select>
              <div className="absolute transform -translate-y-1/2 pointer-events-none left-3 top-1/2">
                <Brain
                  className={`w-4 h-4 ${reasoningEffort === "disabled"
                    ? "text-gray-400"
                    : reasoningEffort === "low"
                      ? "text-blue-500"
                      : reasoningEffort === "medium"
                        ? "text-yellow-500"
                        : "text-red-500"
                    }`}
                />
              </div>
              <div className="absolute transform -translate-y-1/2 pointer-events-none right-2 top-1/2">
                <svg
                  className="w-5 h-5 text-gray-400"
                  xmlns="http://www.w3.org/2000/svg"
                  viewBox="0 0 20 20"
                  fill="currentColor"
                >
                  <path
                    fillRule="evenodd"
                    d="M5.293 7.293a1 1 0 011.414 0L10 10.586l3.293-3.293a1 1 0 111.414 1.414l-4 4a1 1 0 01-1.414 0l-4-4a1 1 0 010-1.414z"
                    clipRule="evenodd"
                  />
                </svg>
              </div>
            </div>
            <AutoGrowTextarea
              className="flex-1 p-2 border border-gray-300 resize-none rounded-l-md focus:outline-hidden focus:ring-2 focus:ring-blue-500"
              value={input}
              onChange={handleInputChange}
              onKeyDown={handleKeyDown}
              placeholder="Type your message... (Shift+Enter for new line)"
              disabled={isSending}
            />
            <button
              className="p-2 text-white bg-blue-500 rounded-r-md hover:bg-blue-600 focus:outline-hidden focus:ring-2 focus:ring-blue-500"
              onClick={() => sendMessage(input)}
              disabled={isSending}
            >
              {isSending ? "Sending..." : "Send"}
            </button>
            {isSending && (
              <button
                className="p-2 text-white bg-red-500 rounded-md hover:bg-red-600 focus:outline-hidden focus:ring-2 focus:ring-red-500"
                onClick={handleStop}
              >
                <StopIcon className="w-5 h-5" />
              </button>
            )}
          </div>
          {errorMessage && (
            <div className="mt-2 text-sm text-center text-red-500">{errorMessage}</div>
          )}
        </div>
      </div>
      {showConfirmModal && (
        <ConfirmModal
          title="Confirm Clear History"
          onConfirm={confirmClearHistory}
          onCancel={cancelClearHistory}
        >
          Are you sure you want to clear the chat history?
        </ConfirmModal>
      )}
    </div>
  );
}<|MERGE_RESOLUTION|>--- conflicted
+++ resolved
@@ -13,11 +13,8 @@
 import { useSession } from "src/hooks/useSession";
 import { Message, sanitizeText } from "src/utils/chat";
 import { Brain } from "lucide-react";
-<<<<<<< HEAD
 import { trackEvent } from "src/lib/mira";
-=======
 import api from "src/lib/axios";
->>>>>>> b8b3a804
 
 const fetchChatCompletion = async (
   messages: Message[],
